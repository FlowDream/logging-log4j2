<?xml version="1.0" encoding="UTF-8"?>
<!-- vi: set sw=2: -->
<!--
   Licensed to the Apache Software Foundation (ASF) under one or more
   contributor license agreements.  See the NOTICE file distributed with
   this work for additional information regarding copyright ownership.
   The ASF licenses this file to You under the Apache License, Version 2.0
   (the "License"); you may not use this file except in compliance with
   the License.  You may obtain a copy of the License at

       http://www.apache.org/licenses/LICENSE-2.0

   Unless required by applicable law or agreed to in writing, software
   distributed under the License is distributed on an "AS IS" BASIS,
   WITHOUT WARRANTIES OR CONDITIONS OF ANY KIND, either express or implied.
   See the License for the specific language governing permissions and
   limitations under the License.
-->
<document xmlns="http://maven.apache.org/changes/1.0.0"
          xmlns:xsi="http://www.w3.org/2001/XMLSchema-instance"
          xsi:schemaLocation="http://maven.apache.org/changes/1.0.0 http://maven.apache.org/xsd/changes-1.0.0.xsd">
  <properties>
    <title>Changes</title>
  </properties>
  <body>
    <release version="2.8" date="2017-MM-DD" description="GA Release 2.8">
<<<<<<< HEAD
      <action issue="LOG4J2-1780" dev="mikes" type="fix">
        Eliminate the use of the ExecutorServices in the LoggerContext.
=======
      <action issue="LOG4J2-1786" dev="rpopma" type="fix">
        ConfigurationScheduler now preserves interrupt flag during stop.
>>>>>>> a840a4f1
      </action>
      <action issue="LOG4J2-1243" dev="rgoers" type="add">
        Allow default value in property to be a Lookup.
      </action>
      <action issue="LOG4J2-1779" dev="rpopma" type="fix">
        Fixed bug where AsyncLogger did not resolve configuration properties.
      </action>
      <action issue="LOG4J2-1769" dev="rpopma" type="fix" due-to="Brandon Goodin">
        Fixed concurrency issue affecting all layouts except PatternLayout and GelfLayout, which caused scrambled output and exceptions when logging synchronously from multiple threads.
      </action>
      <action issue="LOG4J2-1724" dev="mikes" type="fix" due-to="Alexander Krasnostavsky">
        Using variables in GelfLayout's additional fields at runtime.
      </action>
      <action issue="LOG4J2-1762" dev="mikes" type="fix">
        Add Builder to GelfLayout.
      </action>
      <action issue="LOG4J2-1649" dev="rgoers" type="fix" due-to="Georg Friedrich">
        Insure the ConfigurationScheduler shuts down without blocking.
      </action>
      <action issue="LOG4J2-1653" dev="rgoers" type="fix" due-to=" Georg Friedrich">
        CronTriggeringPolicy would use the wrong date/time when rolling over and create multiple triggering policies on reconfiguration.
      </action>
      <action issue="LOG4J2-1748" dev="mikes" type="fix">
        Use ConfigurationScheduler for rollover tasks.
      </action>
      <action issue="LOG4J2-1628" dev="rpopma" type="fix">
        Fixed file locking regression in FileAppender introduced in 2.6.
      </action>
      <action issue="LOG4J2-1744" dev="rpopma" type="fix">
        The custom logger Generate tool no longer requires the log4j-api module on the classpath.
      </action>
      <action issue="LOG4J2-1731" dev="rpopma" type="fix" due-to="Chris Ribble">
        SslSocketManager now respects connectTimeoutMillis.
      </action>
      <action issue="LOG4J2-1682" dev="ggregory" type="fix" due-to="Markus Waidhofer">
        Logger using LocalizedMessageFactory prints key instead of message.
      </action>
      <action issue="LOG4J2-1720" dev="mikes" type="fix">
        Make GelfLayout independent of Jackson.
      </action>
      <action issue="LOG4J2-1719" dev="rpopma" type="fix">
        Fixed race condition in ObjectMessage and SimpleMessage, ensuring that the log message contains the value the object has during the logging call.
      </action>
      <action issue="LOG4J2-1688" dev="rpopma" type="fix">
        Fixed bug where elements of a log message parameter array were nulled out in garbage-free mode.
      </action>
      <action issue="LOG4J2-1692" dev="mikes" type="fix" due-to="Greg Thomas">
        Add putAll() method to CloseableThreadContext.
      </action>
      <action issue="LOG4J2-1689" dev="mikes" type="fix">
        Add ThreadContextMap3 interface supporting method removeAll(Iterable&lt;String&gt;).
      </action>
      <action issue="LOG4J2-1685" dev="mikes" type="fix" due-to="Raman Gupta">
        Option 'disableAnsi' in PatternLayout to unconditionally disable ANSI escape codes.
      </action>
      <action issue="LOG4J2-1706" dev="rpopma" type="fix">
        Make TimeFilter usable as global filter and as logger filter.
      </action>
      <action issue="LOG4J2-1722" dev="rpopma" type="fix">
        (GC) Avoid allocating temporary objects in VariablesNotEmptyReplacementConverter.
      </action>
      <action issue="LOG4J2-1717" dev="rpopma" type="fix">
        (GC) Avoid allocating temporary objects in EncodingPatternConverter.
      </action>
      <action issue="LOG4J2-1716" dev="rpopma" type="fix">
        (GC) Avoid allocating temporary objects in MapPatternConverter. (Note that constructing a MapMessage is not garbage-free.)
      </action>
      <action issue="LOG4J2-1683" dev="rpopma" type="fix">
        (GC) Avoid allocating temporary objects in MapMessage.
      </action>
      <action issue="LOG4J2-1715" dev="rpopma" type="fix">
        (GC) Avoid allocating temporary objects in NdcPatternConverter. (Note that use of the ThreadContext stack is not garbage-free.)
      </action>
      <action issue="LOG4J2-1714" dev="rpopma" type="fix">
        (GC) Avoid allocating temporary objects in AbstractStyleNameConverter.
      </action>
      <action issue="LOG4J2-1680" dev="rpopma" type="fix">
        (GC) Avoid allocating temporary objects in TimeFilter.
      </action>
      <action issue="LOG4J2-1679" dev="rpopma" type="fix">
        (GC) Avoid allocating temporary objects in StructuredDataFilter.
      </action>
      <action issue="LOG4J2-1678" dev="rpopma" type="fix">
        (GC) Avoid allocating temporary objects in ThreadContextMapFilter.
      </action>
      <action issue="LOG4J2-1677" dev="rpopma" type="fix">
        (GC) Avoid allocating temporary objects in MapFilter.
      </action>
      <action issue="LOG4J2-1674" dev="rpopma" type="fix">
        (GC) Avoid allocating temporary objects in ThresholdFilter.
      </action>
      <action issue="LOG4J2-1673" dev="rpopma" type="fix">
        (GC) Avoid allocating temporary objects in MarkerFilter.
      </action>
      <action issue="LOG4J2-1672" dev="rpopma" type="fix">
        (GC) Avoid allocating temporary objects in LevelRangeFilter.
      </action>
      <action issue="LOG4J2-1671" dev="rpopma" type="fix">
        (GC) Avoid allocating temporary objects in EqualsIgnoreCaseReplacementConverter.
      </action>
      <action issue="LOG4J2-1670" dev="rpopma" type="fix">
        (GC) Avoid allocating temporary objects in EqualsReplacementConverter.
      </action>
      <action issue="LOG4J2-1669" dev="rpopma" type="fix">
        (GC) Avoid allocating temporary objects in MaxLengthConverter.
      </action>
      <action issue="LOG4J2-1668" dev="rpopma" type="fix">
        (GC) Avoid allocating temporary objects in MarkerPatternConverter.
      </action>
      <action issue="LOG4J2-1667" dev="rpopma" type="fix">
        (GC) Avoid allocating temporary objects in SequenceNumberPatternConverter.
      </action>
      <action issue="LOG4J2-1666" dev="rpopma" type="fix">
        (GC) Avoid allocating temporary objects in RelativeTimePatternConverter.
      </action>
      <action issue="LOG4J2-1665" dev="rpopma" type="fix">
        (GC) Avoid allocating temporary objects in IntegerPatternConverter.
      </action>
      <action issue="LOG4J2-1637" dev="rpopma" type="fix">
        Fixed problems when used in OSGi containers (IllegalAccessError, NoClassDefFoundError).
      </action>
      <action issue="LOG4J2-1226" dev="rpopma" type="fix">
        Improve LogEvent serialization to handle non-serializable Messages and deserializing when required classes are missing.
      </action>
      <action issue="LOG4J2-1663" dev="rpopma" type="fix">
        Ensure SortedArrayStringMap can be serialized and deserialized without errors regardless of content.
      </action>
      <action issue="LOG4J2-1658" dev="rpopma" type="fix">
        Prevent NPE in ThreadContextMapFactory::createThreadContextMap when initializing Log4j with Configurator::initialize and the BasicContextSelector is used.
      </action>
      <action issue="LOG4J2-1645" dev="mikes" type="fix">
        Immutable empty StringMap.
      </action>
      <action issue="LOG4J2-1623" dev="mikes" type="fix">
        Configurable JVM shutdown hook timeout.
      </action>
      <action issue="LOG4J2-1712" dev="ggregory" type="fix">
        Pick up bug fixes from Apache Commons Lang's org.apache.commons.lang3.time package.
      </action>
      <action issue="LOG4J2-1636" dev="ggregory" type="fix" due-to="Eldar Gabdullin">
        Console Appender does not pick up Oracle Java 8's sun.stdout.encoding and sun.stderr.encoding.
      </action>
      <action issue="LOG4J2-1639" dev="ggregory" type="fix" due-to="Sridhar Gopinath">
        Fix MemoryMappedFileAppender.createAppender() Javadoc for immediateFlush.
      </action>
      <action issue="LOG4J2-1676" dev="ggregory" type="fix" due-to="Joern Huxhorn">
        Some LogEvents may not carry a Throwable (Use Message.getThrowable() in log(Message) methods.)
      </action>
      <action issue="LOG4J2-1723" dev="ggregory" type="fix" due-to="Ludovic HOCHET">
        Unwanted transitive dependency on geronimo-jms_1.1_spec causes OSGi tests to fail.
      </action>
      <action issue="LOG4J2-1664" dev="ggregory" type="fix" due-to="Ludovic HOCHET">
        Improve OSGi unit tests.
      </action>
      <action issue="LOG4J2-1687" dev="ggregory" type="fix" due-to="Robert Christiansen">
        NPE in ThrowableProxy when resolving stack in Java EE/OSGi environment.
      </action>
      <action issue="LOG4J2-1642" dev="ggregory" type="fix" due-to="Johno Crawford">
        DefaultShutdownCallbackRegistry can throw a NoClassDefFoundError.
      </action>
      <action issue="LOG4J2-1474" dev="ggregory" type="fix" due-to="yin mingjun, Neon">
        CronTriggeringPolicy raise exception and fail to rollover log file when evaluateOnStartup is true.
      </action>
      <action issue="LOG4J2-1734" dev="ggregory" type="fix">
        SslSocketManagerFactory might leak Sockets when certain startup errors occur.
      </action>
      <action issue="LOG4J2-1736" dev="ggregory" type="fix">
        TcpSocketManagerFactory might leak Sockets when certain startup errors occur.
      </action>
      <action issue="LOG4J2-1740" dev="ggregory" type="fix">
        Add CronTriggeringPolicy programmatically leads to NPE.
      </action>
      <action issue="LOG4J2-1743" dev="ggregory" type="fix" due-to="Toby Shepheard">
        CompositeConfiguration does not add filters to appenderRefs.
      </action>
      <action issue="LOG4J2-1756" dev="ggregory" type="fix" due-to="shubhankar1100">
        Adds xmlns in schema and some other tags.
      </action>
      <action issue="LOG4J2-1781" dev="mattsicker" type="update">
        Update Conversant Disruptor from 1.2.7 to 1.2.10
      </action>
      <action issue="LOG4J2-1774" dev="mattsicker" type="update">
        Replace MockEJB dependency in unit tests with Spring Test and Mockito.
      </action>
      <action issue="LOG4J2-1644" dev="ggregory" type="update" due-to="Tim Gokcen, Pavel Sivolobtchik">
        Inefficient locking in AbstractLoggerAdapter.
      </action>
      <action issue="LOG4J2-1641" dev="ggregory" type="update">
        Update JeroMQ from 0.3.5 to 0.3.6.
      </action>
      <action issue="LOG4J2-1647" dev="mattsicker" type="update">
        Update Commons Lang from 3.4 to 3.5.
      </action>
      <action issue="LOG4J2-1646" dev="mattsicker" type="update">
        Migrate to Mockito 2.x in unit tests.
      </action>
      <action issue="LOG4J2-1655" dev="ggregory" type="update">
        Update Jackson from 2.8.3 to 2.8.4.
      </action>
      <action issue="LOG4J2-1735" dev="ggregory" type="update">
        Update Jackson from 2.8.4 to 2.8.5.
      </action>
      <action issue="LOG4J2-1656" dev="ggregory" type="update">
        Update Apache Flume from 1.6.0 to 1.7.0.
      </action>
      <action issue="LOG4J2-1698" dev="ggregory" type="update">
        Update LMAX Disruptor from 3.3.5 to 3.3.6.
      </action>
      <action issue="LOG4J2-1700" dev="ggregory" type="update">
        Update Jansi from 1.13 to 1.14.
      </action>
      <action issue="LOG4J2-1750" dev="ggregory" type="update">
        Update Kafka from 0.10.0.1 to 0.10.1.1.
      </action>
      <action issue="LOG4J2-1751" dev="ggregory" type="update">
        Update liquibase-core from 3.5.1 to 3.5.3.
      </action>
      <action issue="LOG4J2-1302" dev="rpopma" type="update">
        The log4j-slf4j-impl module now declares a runtime dependency on log4j-core. While not technically required, this makes the log4j-slf4j-impl module behave similarly to slf4j-log4j12, and facilitates migration to Log4j 2.
      </action>
      <action issue="LOG4J2-1773" dev="mattsicker" type="add">
        Add StatusLoggerRule to allow unit tests to set a status level.
      </action>
      <action issue="LOG4J2-424" dev="mattsicker" type="add">
        Add non-string data type support to JdbcAppender via new ColumnMapping plugin.
      </action>
      <action issue="LOG4J2-1771" dev="mattsicker" type="add">
        Add a Builder to ColumnConfig and deprecate ColumnConfig.createColumnConfig().
      </action>
      <action issue="LOG4J2-1770" dev="mattsicker" type="add">
        Add a Builder to JdbcAppender and deprecate JdbcAppender.createAppender().
      </action>
      <action issue="LOG4J2-1764" dev="mattsicker" type="add">
        Use MethodHandle in ContextDataFactory cached constructor.
      </action>
      <action issue="LOG4J2-1730" dev="mattsicker" type="add">
        Add Apache Cassandra appender and ColumnMapping plugin.
      </action>
      <action issue="LOG4J2-1759" dev="mattsicker" type="add">
        Add TypeConverter for java.util.UUID.
      </action>
      <action issue="LOG4J2-1758" dev="mattsicker" type="add">
        Add TypeConverter for java.nio.file.Path.
      </action>
      <action issue="LOG4J2-1755" dev="mattsicker" type="add">
        Add TypeConverter and constraint validators for java.net.InetAddress and port numbers.
      </action>
      <action issue="LOG4J2-969" dev="ggregory" type="add">
        Refactor SyslogAppender so that Layout is a Plugin element.
      </action>
      <action issue="LOG4J2-1660" dev="rpopma" type="add">
        Added public method ThreadContext::getThreadContextMap; removed class ThreadContextAccess.
      </action>
      <action issue="LOG4J2-1379" dev="mattsicker" type="add">
        Add documentation regarding YAML configuration format.
      </action>
      <action issue="LOG4J2-1718" dev="rpopma" type="add">
        Introduce marker interface AsynchronouslyFormattable.
      </action>
      <action issue="LOG4J2-1681" dev="rpopma" type="add">
        Introduce interfaces IndexedStringMap and IndexedReadOnlyStringMap, supporting garbage-free iteration over sorted map.
      </action>
      <action issue="LOG4J2-1695" dev="ggregory" type="add">
        Add a Builder to ScriptPatternSelector and deprecate ScriptPatternSelector.createSelector().
      </action>
      <action issue="LOG4J2-1696" dev="ggregory" type="add">
        Add a Builder to MarkerPatternSelector and deprecate MarkerPatternSelector.createSelector().
      </action>
      <action issue="LOG4J2-1697" dev="ggregory" type="add">
        Add a SerializerBuilder to PatternLayout and deprecate PatternLayout.createSerializer().
      </action>
      <action issue="LOG4J2-1701" dev="ggregory" type="add">
        Add a Builder to RandomAccessFileAppender and deprecate RandomAccessFileAppender.createAppender().
      </action>
      <action issue="LOG4J2-1703" dev="ggregory" type="add">
        Add a Builder to MemoryMappedFileAppender and deprecate MemoryMappedFileAppender.createAppender().
      </action>
      <action issue="LOG4J2-1704" dev="ggregory" type="add">
        Add a Builder to RollingRandomAccessFileAppender and deprecate RollingRandomAccessFileAppender.createAppender().
      </action>
      <action issue="LOG4J2-1709" dev="ggregory" type="add">
        Add a Builder to SyslogAppender and deprecate SyslogAppender.createAppender().
      </action>
      <action issue="LOG4J2-1707" dev="ggregory" type="add">
        Allow TCP Socket Appender to set socket options.
      </action>
      <action issue="LOG4J2-1708" dev="ggregory" type="add">
        Allow Secure Socket Appender to set socket options.
      </action>
      <action issue="LOG4J2-1737" dev="ggregory" type="add">
        Add a Builder to SyslogLayout and deprecate SyslogLayout.createLayout(Facility, boolean, String, Charset).
      </action>
      <action issue="LOG4J2-1738" dev="ggregory" type="add">
        Add a Builder to JsonLayout and deprecate org.apache.logging.log4j.core.layout.JsonLayout.createLayout(Configuration, boolean, boolean, boolean, boolean, boolean, boolean, String, String, Charset, boolean).
      </action>
      <action issue="LOG4J2-1739" dev="ggregory" type="add">
        Add Builder to KafkaAppender and deprecate KafkaAppender.createAppender(Layout, Filter, String, boolean, String, Property[], Configuration).
      </action>
      <action issue="LOG4J2-1733" dev="ggregory" type="add" due-to="Vincent Tieleman">
        Add SyncSend attribute to KafkaAppender (as in KafkaLog4jAppender).
      </action>
    </release>
    <release version="2.7" date="2016-10-02" description="GA Release 2.7">
      <action issue="LOG4J2-1618" dev="rpopma" type="fix" due-to="Raman Gupta">
        Fixed ClassCastException when using JUL logging during shutdown.
      </action>
      <action issue="LOG4J2-1620" dev="ggregory" type="fix" due-to="Sascha Scholz">
        2.7-rc1: RollingFileAppender immediateFlush default value should be true, not false.
      </action>
      <action issue="LOG4J2-1611" dev="rpopma" type="fix">
        Improved performance of context data injector for web applications to be on par with standalone applications.
      </action>
      <action issue="LOG4J2-1591" dev="rpopma" type="fix">
        Introduced new interface LifeCycle2 with stop(long,TimeUnit) method to avoid breaking backwards compatibility with new Configurator.shutdown(LoggerContext, long, TimeUnit) API.
      </action>
      <action issue="LOG4J2-1590" dev="rpopma" type="fix">
        Fixed issue with filters extending AbstractFilter that did not override methods with unrolled varargs.
      </action>
      <action issue="LOG4J2-1583" dev="rpopma" type="fix" due-to="Larry West">
        Fixed scrambled log messages triggered by nested logging from toString() method of a logging parameter object.
      </action>
      <action issue="LOG4J2-1259" dev="ggregory" type="fix" due-to="Misagh Moayyed, Steffen Offermann">
        Log4j threads are no longer leaking on Tomcat shutdown.
      </action>
      <action issue="LOG4J2-1051" dev="rpopma" type="fix" due-to="Lukasz Lenart">
        When starting on Google App Engine, Interpolator now suppresses the NoClassDefFoundError stack trace  for the jvmrunargs lookup.
      </action>
      <action issue="LOG4J2-1582" dev="rpopma" type="fix">
        When initializing on platforms where JMX is not available, Interpolator component no longer prints stack trace for warning messages.
      </action>
      <action issue="LOG4J2-1581" dev="rpopma" type="fix">
        Unregistering JMX components no longer prints a stack trace when the MBean has already been unregistered.
      </action>
      <action issue="LOG4J2-1313" dev="rpopma" type="fix" due-to="Philipp Knobel, Leon Finker">
        Support Property values to be specified in configuration as a value attribute as well as an element.
      </action>
      <action issue="LOG4J2-1575" dev="rpopma" type="fix">
        (GC) LoggerConfig now stores configuration properties in a List, not a Map to prevent creating temporary Iterator objects. Added method LoggerConfig#getPropertyList(), deprecated method #getProperties().
      </action>
      <action issue="LOG4J2-1457" dev="mattsicker" type="fix" due-to="Leon Finker">
        Fixed class loader deadlock when using async logging and extended stack trace pattern.
      </action>
      <action issue="LOG4J2-1563" dev="ggregory" type="fix" due-to="Jason Tedor">
        Fix to prevent Log4j 2.6.2 and higher from losing exceptions when a security manager is present.
      </action>
      <action issue="LOG4J2-1530" dev="mikes" type="fix">
        Fixed issue where LogEvent.getContextStack() returned null.
      </action>
      <action issue="LOG4J2-1518" dev="rpopma" type="fix" due-to="Leon Finker">
        Prevent deadlock in Async Loggers when queue is full and logged Object's toString() logs another message.
      </action>
      <action issue="LOG4J2-1542" dev="rpopma" type="fix" due-to="Rogério Lecarião Leite">
        Prevent ArrayIndexOutOfBoundsException in ParameterizedMessage.formatTo for single-char or empty messages.
      </action>
      <action issue="LOG4J2-1549" dev="mikes" type="fix" due-to="Jason Bedard">
        Fixed issue where AsyncLoggerContextSelector+PropertiesConfigurationBuilder defaulted to includeLocation=true.
      </action>
      <action issue="LOG4J2-1562" dev="ggregory" type="fix">
        Prevent SocketAppender memory usage from growing unbounded if it cannot connect to a server.
      </action>
      <action issue="LOG4J2-1559" dev="ggregory" type="fix" due-to="Andrey Plotkin">
        Prevent NPE in Level.isInRange.
      </action>
      <action issue="LOG4J2-1511" dev="ggregory" type="fix" due-to="Srikanth Surukuntu">
        DynamicThresholdFilter filtered incorrectly when params were passed as individual arguments instead of varargs.
      </action>
      <action issue="LOG4J2-1548" dev="ggregory" type="fix">
        [CronTriggeringPolicy] ConfigurationScheduler scheduled the task infinitely after first fire.
      </action>
      <action issue="LOG4J2-1506" dev="ggregory" type="fix" due-to="Johannes Schleger">
        Log4j should not unregister JMX MBeans when log4j2.disable.jmx property is true.
      </action>
      <action issue="LOG4J2-1490" dev="ggregory" type="fix" due-to="Krzysztof Taborski">
        Log4j2 should postpone creating log file until the appender actually receives an event.
      </action>
      <action issue="LOG4J2-1320" dev="ggregory" type="fix" due-to="Paresh Varke, Pierrick Hymbert">
        Support loading custom plugins from jar files and directories whose classpath entries use the "vfs" URL protocol.
      </action>
      <action issue="LOG4J2-1541" dev="ggregory" type="fix">
        Fix file handle resource leak in XmlConfiguration.XmlConfiguration(ConfigurationSource).
      </action>
      <action issue="LOG4J2-1538" dev="ggregory" type="fix" due-to="Igor Karpov">
        Prevent NPE when dynamically removing filters.
      </action>
      <action issue="LOG4J2-1532" dev="ggregory" type="fix">
        Attributes were not merged properly in composite configurations.
      </action>
      <action issue="LOG4J2-1529" dev="mattsicker" type="fix" due-to="Sridevi Narra">
        Attributes were not merged properly in composite configurations.
      </action>
      <action issue="LOG4J2-1527" dev="rpopma" type="fix" due-to="Jose Leon">
        Prevent NPE in RingBufferLogEvent.getFormattedMessage() when used in web applications.
      </action>
      <action issue="LOG4J2-905" dev="ggregory" type="fix" due-to="Moritz Löser">
        Added ability to disable (date) lookup completely for compatibility with other libraries like Camel.
      </action>
      <action issue="LOG4J2-1526" dev="mikes" type="fix">
        Added support for setting StatusLogger destination in ConfigurationBuilder.
      </action>
      <action issue="LOG4J2-1448" dev="rpopma" type="fix" due-to="Keith Laban">
        Allow comma separated agents, host list to be passed to FlumeAppender.
      </action>
      <action issue="LOG4J2-1500" dev="ggregory" type="fix" due-to="Jose Leon">
        Merging configurations failed with an NPE when comparing Nodes with different attributes.
      </action>
      <action issue="LOG4J2-1482" dev="ggregory" type="fix" due-to="Sumit Singhal">
        Fixed improper header in CsvParameterLayout.
      </action>
      <action issue="LOG4J2-1199" dev="rpopma" type="fix">
        Documented that JVM Input Arguments Lookup (JMX) is not available on Google App Engine.
      </action>
      <action issue="LOG4J2-1438" dev="rpopma" type="fix">
        (GC) Added method getParameter() to ObjectMessage (and ReusableObjectMessage).
      </action>
      <action issue="LOG4J2-1488" dev="rpopma" type="fix" due-to="Richard Zschech">
        (GC) Fixed ISO8601 %date conversion pattern with a period '.' separator for milliseconds is now garbage free.
      </action>
      <action issue="LOG4J2-1489" dev="rpopma" type="fix" due-to="Richard Zschech">
        (GC) Fixed %date conversion patterns with a timezone parameter are now garbage free.
      </action>
      <action issue="LOG4J2-1279" dev="rpopma" type="fix" due-to="Tony Baines">
        Prevent NullPointerException in FastDateParser$TimeZoneStrategy.
      </action>
      <action issue="LOG4J2-1341" dev="rpopma" type="fix" due-to="Richard Zschech">
        (GC) HighlightConverter and StyleConverter are now GC-free.
      </action>
      <action issue="LOG4J2-1467" dev="rpopma, ggregory" type="fix" due-to="Ralf, Gary Gregory">
        [OSGi] Fixed missing import package.
      </action>
      <action issue="LOG4J2-351" dev="rpopma, ggregory" type="fix" due-to="Roland Weiglhofer">
        [OSGi] Fixed wrong Fragment-Host in manifest files.
      </action>
      <action issue="LOG4J2-1313" dev="rpopma" type="fix" due-to="Philipp Knobel">
        Properties declared in configuration can now have their value either in the element body or in an attribute named "value".
      </action>
      <action issue="LOG4J2-1235" dev="ggregory" type="fix" due-to="Niranjan Rao, Sascha Scholz, Aleksey Zvolinsky">
        org.apache.logging.log4j.core.appender.routing.IdlePurgePolicy was not working correctly.
      </action>
      <action issue="LOG4J2-1502" dev="ggregory" type="fix" due-to="Sumit Singhal">
        Fixed issue where CsvParameterLayout and CsvLogEventLayout inserted NUL characters if data starts with {, (, [ or "
      </action>
      <action issue="LOG4J2-1573" dev="ggregory" type="fix" due-to="Steffen Offermann">
        Layout is no longer optional.
      </action>
      <action issue="LOG4J2-1608" dev="ggregory" type="fix">
        ServletAppender does not provide throwable object to ServletContext.
      </action>
      <action issue="LOG4J2-1599" dev="ggregory" type="fix">
        Prevent potential NPE in org.apache.logging.log4j.message.ParameterFormatter.formatMessage3(StringBuilder, char[], int, Object[], int, int[]).
      </action>
      <action issue="LOG4J2-1600" dev="ggregory" type="fix">
        Prevent potential NPE due to org.apache.logging.log4j.core.layout.MarkerPatternSelector.createSelector(PatternMatch[], String, boolean, boolean, Configuration).
      </action>
      <action issue="LOG4J2-1601" dev="ggregory" type="fix">
        Prevent potential NPE due to org.apache.logging.log4j.core.layout.ScriptPatternSelector.createSelector(AbstractScript, PatternMatch[], String, boolean, boolean, Configuration).
      </action>
      <action issue="LOG4J2-1602" dev="ggregory" type="fix">
        Prevent potential NPE in org.apache.logging.log4j.core.util.datetime.FormatCache.MultipartKey.equals(Object) when object is null.
      </action>
      <action issue="LOG4J2-1603" dev="ggregory" type="fix">
        Redo hashCode() and equals() methods in org.apache.logging.log4j.core.net.ssl classes.
      </action>
      <action issue="LOG4J2-1610" dev="ggregory" type="fix" due-to="Shubhankar">
        Add targetNamespace to log4j-config.xsd. GitHub #43.
      </action>
      <action issue="LOG4J2-1619" dev="ggregory" type="fix">
        new Log4jLogEvent().toString() throws an NPE.
      </action>
      <action issue="LOG4J2-1578" dev="ggregory" type="add">
        RoutingAppender can be configured with scripts. Add Script in a Routes element.
      </action>
      <action issue="LOG4J2-1597" dev="ggregory" type="add">
        Add a ScriptAppenderSelector to create an Appender specified by a Script.
      </action>
      <action issue="LOG4J2-1349" dev="rpopma" type="add">
        (GC) Added support for garbage-free ThreadContext map. Disabled by default, users need to enable this explicitly.
      </action>
      <action issue="LOG4J2-1447" dev="rpopma" type="add">
        (GC) Changed LogEvent's internal data structure for context data to be garbage-free. Added method LogEvent#getContextData(), deprecated method #getContextMap().
      </action>
      <action issue="LOG4J2-1010" dev="rpopma" type="add" due-to="Mikael Ståldal">
        Users can now inject context data from other sources than ThreadContext. Values can be any Object, not just Strings.
      </action>
      <action issue="LOG4J2-1568" dev="mattsicker" type="add">
        Added support for java.util.concurrent.LinkedTransferQueue to AsyncAppender.
      </action>
      <action issue="LOG4J2-1430" dev="mattsicker" type="add" due-to="John Cairns">
        Added optional support for Conversant DisruptorBlockingQueue in AsyncAppender.
      </action>
      <action issue="LOG4J2-1439" dev="mattsicker" type="add" due-to="Anthony Maire">
        Added optional support for JCTools MPSC bounded lock-free queue in AsyncAppender.
      </action>
      <action issue="LOG4J2-1558" dev="ggregory" type="add">
        SocketAppender now supports IO buffering.
      </action>
      <action issue="LOG4J2-1557" dev="ggregory" type="add">
        Add a Builder for the SocketAppender (deprecates factory method).
      </action>
      <action issue="LOG4J2-1609" dev="ggregory" type="add">
        Add a Builder to ServletAppender and deprecate factory method.
      </action>
      <action issue="LOG4J2-1553" dev="ggregory" type="add">
        AbstractManager now implements AutoCloseable.
      </action>
      <action issue="LOG4J2-1528" dev="mikes" type="add">
        Added ability to generate Log4j 2-style XML configuration file from ConfigurationBuilder.
      </action>
      <action issue="LOG4J2-1181" dev="mikes" type="add">
        Added Logging API for Scala 2.10 and 2.11.
      </action>
      <action issue="LOG4J2-1512" dev="mikes" type="add">
        Added options to exclude stack trace from JSON, XML and YAML layouts.
      </action>
      <action issue="LOG4J2-1539" dev="ggregory" type="add">
        Added Core API Configurator.shutdown(LoggerContext, long, TimeUnit).
      </action>
      <action issue="LOG4J2-1501" dev="ggregory" type="add">
        FileAppender is now able to create files on-demand.
      </action>
      <action issue="LOG4J2-1504" dev="ggregory" type="add">
        RollingFileAppender is now able to create files on-demand.
      </action>
      <action issue="LOG4J2-1471" dev="ggregory" type="add">
        [PatternLayout] Add an ANSI option to %xThrowable.
      </action>
      <action issue="LOG4J2-1472" dev="ggregory" type="add">
        org.apache.logging.log4j.core.LoggerContext now implements Closeable.
      </action>
      <action issue="LOG4J2-1458" dev="ggregory" type="add">
        [PatternLayout] Add an ANSI option to %message.
      </action>
      <action issue="LOG4J2-1505" dev="ggregory" type="add">
        Create a Builder for the FileAppender plugin to facilitate adding attributes in the future.
      </action>
      <action issue="LOG4J2-1507" dev="ggregory" type="add">
        Allow Builders to be completely generic.
      </action>
      <action issue="LOG4J2-1508" dev="ggregory" type="add">
        Allow a Builder to subclass another Builder.
      </action>
      <action issue="LOG4J2-1516" dev="rpopma" type="add" due-to="Gary Gregory">
        Add ThreadContextMap2 interface supporting method putAll(Map&lt;String, String&gt;).
      </action>
      <action issue="LOG4J2-1519" dev="ggregory" type="add">
        Add ThreadContext.putAll(Map&lt;String, String&gt;).
      </action>
      <action issue="LOG4J2-1520" dev="ggregory" type="add">
        Add JUnit Rule implementations to manage the thread context.
      </action>
      <action issue="LOG4J2-1547" dev="ggregory" type="add">
        The Core AbstractConfiguration now tracks its LoggerContext and add Configuration.getLoggerContext().
      </action>
      <action issue="LOG4J2-1540" dev="ggregory" type="add">
        The Core AbstractManager now tracks its LoggerContext.
      </action>
      <action issue="LOG4J2-1577" dev="ggregory" type="add">
        Add a Builder to the RoutingAppender and deprecate factory method.
      </action>
      <action issue="LOG4J2-1604" dev="ggregory" type="update" due-to="Colin Hillman">
        Log4j2 TcpSocketServer in background.
      </action>
      <action issue="LOG4J2-1574" dev="ggregory" type="update">
        Allow the RollingFileAppender to use default pattern layout.
      </action>
      <action issue="LOG4J2-1556" dev="ggregory" type="update">
        Custom Log4j threads now extend Log4jThread.
      </action>
      <action issue="LOG4J2-1605" dev="ggregory" type="update">
        Improve error messages for TcpSocketServer and UdpSocketServer.
      </action>
      <action issue="LOG4J2-1458" dev="ggregory" type="update">
        Updated Jackson from 2.7.5 to 2.8.0.
      </action>
      <action issue="LOG4J2-1494" dev="ggregory" type="update">
        Updated Jackson from 2.8.0 to 2.8.1.
      </action>
      <action issue="LOG4J2-1569" dev="ggregory" type="update">
        Updated Jackson from 2.8.1 to 2.8.2.
      </action>
      <action issue="LOG4J2-1598" dev="ggregory" type="update">
        Updated Jackson from 2.8.2 to 2.8.3.
      </action>
      <action issue="LOG4J2-1495" dev="ggregory" type="update">
        Updated LMAX Disruptor from 3.3.4 to 3.3.5.
      </action>
      <action issue="LOG4J2-1496" dev="ggregory" type="update">
        Updated Kafka client from 0.9.1.0 to 0.10.0.0.
      </action>
      <action issue="LOG4J2-1533" dev="ggregory" type="update">
        Updated Kafka client from 0.10.0.0 to 0.10.0.1.
      </action>
      <action issue="LOG4J2-1487" dev="ggregory" type="update">
        Updated JMS test from ActiveMQ 5.13.3 to 5.13.4.
      </action>
      <action issue="LOG4J2-1551" dev="ggregory" type="update">
        Updated JMS test from ActiveMQ 5.13.4 to 5.14.0.
      </action>
      <action issue="LOG4J2-1757" dev="ggregory" type="update">
        Update Apache Commons Compress from 1.12 to 1.13.
      </action>
      <action issue="LOG4J2-1543" dev="ggregory" type="update">
        Removed deprecated Core API org.apache.logging.log4j.core.util.Constants.UTF_8.
      </action>
      <action issue="LOG4J2-1544" dev="ggregory" type="update">
        Removed deprecated Core API org.apache.logging.log4j.core.util.Assert.requireNonNull(T, String).
      </action>
      <action issue="LOG4J2-1545" dev="ggregory" type="update">
        Removed deprecated Web API org.apache.logging.log4j.web.WebLookup.getServletContext().
      </action>
    </release>
    <release version="2.6.2" date="2016-07-05" description="GA Release 2.6.2">
      <action issue="LOG4J2-904" dev="rgoers" type="fix" due-to="Bernhard Mähr">
        If copy and delete fails in rename action then resort to truncating the source file after copying it.
      </action>
      <action issue="LOG4J2-1250" dev="rgoers" type="fix">
        CronTriggeringPolicy was not properly setting the prevFileTime value for the PatternProcessor so
        file dates and times on rolled files were incorrect.
      </action>
      <action issue="LOG4J2-1452" dev="rpopma" type="fix" due-to="Mikael Ståldal">
        Fixed issue where reusable messages broke flow tracing logic.
      </action>
      <action issue="LOG4J2-1440" dev="rgoers" type="fix">
        Fix bug in OnStartupTriggeringPolicy that allowed it to roll over on every reconfiguration. Added
        minSize attribute.
      </action>
      <action issue="LOG4J2-1414" dev="rpopma" type="fix" due-to="Ralph Goers">
        Fixed minor issues with the 2.6.1 web site.
      </action>
      <action issue="LOG4J2-1434" dev="rpopma" type="fix" due-to="Luke Butters">
        Ensure that the thread-local StringBuilders used by Layouts to format log events to text will not
        retain excessive memory after a large message was logged.
      </action>
      <action issue="LOG4J2-1395" dev="mikes" type="add">
        Add "direct" option to ConsoleAppender for increased performance.
      </action>
      <action issue="LOG4J2-1418" dev="mikes" type="fix">
        Provide MessageFactory2 to custom Logger implementations.
      </action>
      <action issue="LOG4J2-1420" dev="rgoers" type="fix">
        RollingRandomAccessFileManager was not properly rolling over on startup and was getting a NullPointerException.
      </action>
      <action issue="LOG4J2-1417" dev="rpopma" type="fix">
        Fixed issue where Unbox utility ignored the value Constants.ENABLE_THREADLOCALS and always stored non-JDK classes in ThreadLocals.
      </action>
      <action issue="LOG4J2-1422" dev="rpopma" type="fix">
        Fixed issue where AsyncAppenderQueueFullPolicyTest sometimes hangs.
      </action>
      <action issue="LOG4J2-1445" dev="ggregory" type="fix" due-to="Ludovic HOCHET">
        OnStartupTriggeringPolicyTest fails on Windows saying the file is used by another process.
      </action>
      <action issue="LOG4J2-1437" dev="rpopma" type="add">
        (GC) ObjectMessage and ReusableObjectMessage now avoid calling toString() on auto-boxed primitive parameters.
      </action>
      <action issue="LOG4J2-1415" dev="rpopma" type="add">
        (GC) ParameterFormatter now avoids calling toString() on auto-boxed primitive message parameters.
      </action>
      <action issue="LOG4J2-1412" dev="rpopma" type="add">
        Unbox utility's ringbuffer of StringBuilders is now configurable.
      </action>
      <action issue="LOG4J2-1432" dev="ggregory" type="update">
        Update Jackson from 2.7.4 to 2.7.5.
      </action>
      <action issue="LOG4J2-1433" dev="ggregory" type="update">
        Update Jansi from 1.11 to 1.13.
      </action>
      <action issue="LOG4J2-1444" dev="ggregory" type="update">
        Update Apache Commons Compress from 1.11 to 1.12.
      </action>
    </release>
    <release version="2.6.1" date="2016-06-05" description="GA Release 2.6.1">
      <action issue="LOG4J2-1405" dev="rgoers" type="fix">
        OnStartupTriggeringPolicy was forcing a rollover of empty files at startup and would append a second footer that was added by the prior shutdown.
      </action>
      <action issue="LOG4J2-1406" dev="rpopma" type="fix" due-to="Trask Stalnaker">
        Fixed bug in ReusableParameterizedMessage where Throwable was never updated so first error was logged over and over again and subsequent errors were not logged.
      </action>
      <action issue="LOG4J2-1409" dev="rpopma" type="fix" due-to="Shahan">
        Fixed ArrayIndexOutOfBoundsException that may occur in ReusableParameterizedMessage.
      </action>
      <action issue="LOG4J2-997" dev="rgoers" type="fix" due-to="Maytee Chinavanichkit">
        Add filter and remove filter were not working properly in AbstractFilterable.
      </action>
      <action issue="LOG4J2-1032" dev="rgoers" type="fix">
        Changed RenameAction to use java.nio to better report rename failures.
      </action>
      <action issue="LOG4J2-1407" dev="ggregory" type="fix">
        Fixed misleading WARN log events from Log4j about message factories and unexpected formatting.
      </action>
      <action issue="LOG4J2-1408" dev="ggregory" type="fix">
        Added the module log4j-liquibase to BOM POM.
      </action>
      <action issue="LOG4J2-1180" dev="ggregory" type="fix">
        Logger cache now accounts for message factory.
      </action>
      <action issue="LOG4J2-1402" dev="rgoers" type="fix">
        Fix regression in properties configuration to support arbitrary component ids.
      </action>
      <action issue="LOG4J2-1385" dev="ggregory" type="update">
        (GC) CSV layouts should not create a new CSVPrinter for each log event. Requires Apache Commons CSV 1.4.
      </action>
      <action issue="LOG4J2-1398" dev="ggregory" type="update">
        Update liquibase-core from 3.4.2 to 3.5.1.
      </action>
      <action issue="LOG4J2-1399" dev="ggregory" type="update">
        Update Apache Commons CSV from 1.3 to 1.4.
      </action>
      <action issue="LOG4J2-1411" dev="mattsicker" type="add">
        Added documentation about plugin builders compared to factories.
      </action>
      <action issue="LOG4J2-1394" dev="mattsicker,mikes" type="fix">
        Fixed minor issues with the 2.6 web site.
      </action>
    </release>
    <release version="2.6" date="2016-05-25" description="GA Release 2.6">
      <action issue="LOG4J2-1270" dev="rpopma" type="add">
        (GC) Added support for garbage-free logging in steady state.
        This includes Async Loggers and logging synchronously to the console and to a file,
        but does not include the AsyncAppender. This release makes the GelfLayout and
        the main patterns in the PatternLayout garbage-free.
      </action>
      <action issue="LOG4J2-1297" dev="rpopma" type="add">
        (GC) Added manual page on garbage-free logging.
      </action>
      <action issue="LOG4J2-1373" dev="rpopma" type="add">
        (GC) Update Logger wrapper Generator tool to generate methods for the new Logger methods.
      </action>
      <action issue="LOG4J2-1356" dev="mikes" type="update">
        (GC) GelfLayout does now support garabage-free logging (with compressionType=OFF).
      </action>
      <action issue="LOG4J2-1326" dev="rpopma" type="add">
        (GC) Added methods to the Logger interface for logging CharSequence messages.
      </action>
      <action issue="LOG4J2-1344" dev="rpopma" type="add">
        (GC) FileAppender, RollingFileAppender and MemoryMappedFileAppender are now also garbage-free by default.
      </action>
      <action issue="LOG4J2-1343" dev="rpopma" type="update">
        (GC) ConsoleAppender is now garbage-free by default. This logic is reusable for all AbstractOutputStreamAppender subclasses.
      </action>
      <action issue="LOG4J2-1278" dev="rpopma" type="add">
        (GC) Added unrolled varargs methods to Logger API, added Unbox utility to avoid auto-boxing when logging primitive values.
      </action>
      <action issue="LOG4J2-1318" dev="rpopma" type="update">
        (GC) Avoid allocating unnecessary temporary objects in LoggerContext's getLogger methods.
      </action>
      <action issue="LOG4J2-1333" dev="rpopma" type="update">
        (GC) Avoid allocating unnecessary temporary objects in MarkerManager's getMarker methods.
      </action>
      <action issue="LOG4J2-1321" dev="rpopma" type="update">
        (GC) Avoid allocating unnecessary temporary objects in PatternLayout's NamePatternConverter and ClassNamePatternConverter.
      </action>
      <action issue="LOG4J2-1271" dev="rpopma" type="add">
        (GC) Add MessageFactory that avoid allocation by reusing a cached ParameterizedMessage instance.
      </action>
      <action issue="LOG4J2-1271" dev="rpopma" type="update">
        (GC) ParameterizedMessage optimizations to avoid or at least postpone allocating temporary objects.
      </action>
      <action issue="LOG4J2-1283" dev="rpopma" type="update">
        (GC) Provide ThreadLocal-based gc-free caching mechanism in DatePatternConverter for non-webapps.
      </action>
      <action issue="LOG4J2-1293" dev="rpopma" type="add">
        (GC) Add interface StringBuilderFormattable to enable converting Messages and parameters to text without allocating temporary objects.
        ParameterizedMessage, ObjectMessage, SimpleMessage and ThreadDumpMessage now implement StringBuilderFormattable.
      </action>
      <action issue="LOG4J2-1291" dev="rpopma" type="update">
        (GC) Update PatternLayout to utilize gc-free mechanism for LogEvent processing.
      </action>
      <action issue="LOG4J2-1292" dev="rpopma" type="update">
        (GC) Update RandomAccessFileAppender and RollingRandomAccessFileAppender to utilize gc-free Layout.encode() method.
      </action>
      <action issue="LOG4J2-1274" dev="rpopma" type="add">
        (GC) Add encode(LogEvent, ByteBufferDestination) method to Layout API to enable converting LogEvents to bytes without creating temporary objects.
      </action>
      <action issue="LOG4J2-1281" dev="rpopma" type="fix">
        (GC) LoggerConfig.getProperties() should not allocate on each call.
      </action>
      <action issue="LOG4J2-1272" dev="rpopma" type="update">
        (GC) Improve LoggerConfig's data structure for AppenderControl objects to avoid allocating temporary objects during
        traversal for each log event.
      </action>
      <action issue="LOG4J2-1269" dev="rpopma" type="fix">
        (GC) AsyncLogger should use thread-local translator by default.
      </action>
      <action issue="LOG4J2-623" dev="rpopma" type="fix">
        Generate MDC properties as a JSON map in JSONLayout, with option to output as list of map entries.
      </action>
      <action issue="LOG4J2-1362" dev="rpopma" type="add" due-to="Gary Gregory">
        Added a YAML layout.
      </action>
      <action issue="LOG4J2-1387" dev="rpopma" type="fix">
        Fixed memory leak related to shutdown hook.
      </action>
      <action issue="LOG4J2-1179" dev="rpopma" type="add">
        Documented benchmark results comparing Log4j 2 performance to other logging libraries.
      </action>
      <action issue="LOG4J2-1382" dev="rpopma" type="fix">
        Copying a MutableLogEvent using Log4jLogEvent.Builder should not unnecessarily obtain caller location information.
      </action>
      <action issue="LOG4J2-1011" dev="mikes" type="add">
        Document dependencies for layouts.
      </action>
      <action issue="LOG4J2-621" dev="ggregory" type="add" due-to="Lee Theobald, Kamal Mettananda, Gary Gregory">
        Pattern to drop first N package parts.
      </action>
      <action issue="LOG4J2-494" dev="rgoers" type="add" due-to="Philipp Knobel">
        Support merging configurations to for a composite configuration.
      </action>
      <action issue="LOG4J2-1357" dev="mikes" type="add">
        Option to not log stack traces for logged Throwables in GelfLayout.
      </action>
      <action issue="LOG4J2-1375" dev="rpopma" type="update">
        Update SLF4J from 1.7.13 to 1.7.21.
      </action>
      <action issue="LOG4J2-1374" dev="rpopma" type="update">
        Migrate tests from Logback 1.1.3 to 1.1.7.
      </action>
      <action issue="LOG4J2-1384" dev="ggregory" type="update">
        Update Apache Commons CSV from 1.2 to 1.3.
      </action>
      <action issue="LOG4J2-1372" dev="rgoers" type="fix" due-to="Kamal Mettananda, Gary Gregory">
        XMLLayout indents, but not the first child tag (Event).
      </action>
      <action issue="LOG4J2-1363" dev="rgoers" type="fix">
        Properties Configuration did not support includeLocation attribute on Loggers.
      </action>
      <action issue="LOG4J2-1263" dev="rgoers" type="fix">
        The ConfigurationSource was not saved for BuiltConfigurations so monitor interval had no effect.
      </action>
      <action issue="LOG4J2-1369" dev="ggregory" type="fix" due-to="Alex Birch, Gary Gregory">
        "xz" compression results in plaintext, uncompressed files.
      </action>
      <action issue="LOG4J2-1365" dev="mikes" type="update">
        (Log4j-internal) Provide message text as CharSequence for some message types to optimize some layouts.
      </action>
      <action issue="LOG4J2-1368" dev="rpopma" type="fix">
        (Log4j-internal) StatusLogger dropped exceptions when logging parameterized messages.
      </action>
      <action issue="LOG4J2-1348" dev="ggregory" type="add" due-to="Greg Thomas, Gary Gregory">
        Add an AutoCloseable ThreadContext class: CloseableThreadContext.
      </action>
      <action issue="LOG4J2-1345" dev="rpopma" type="update">
        (Doc) Clarify documentation for properties that control Log4j behaviour.
      </action>
      <action issue="LOG4J2-1336" dev="ggregory" type="fix" due-to="Zbynek Vyskovsky">
        LoggerFactory in 1.2 API module is not compatible with 1.2.
      </action>
      <action issue="LOG4J2-1354" dev="ggregory" type="fix" due-to="Arkadiusz Adolph">
        No configuration reload is triggered under Windows when replacing the configuration file with one that has older last modified date.
      </action>
      <action issue="LOG4J2-1346" type="fix">
        Exception from Log4jServletContextListener prevents jetty-maven-plugin run-forked.
      </action>
      <action issue="LOG4J2-1339" dev="rpopma" type="fix">
        (Perf) AsyncLogger performance optimization: avoid calling instanceof TimestampMessage in hot path.
      </action>
      <action issue="LOG4J2-1324" dev="rpopma" type="fix">
        Improve error handling in the Async Logger background thread: the new default exception handler no longer rethrows the error.
      </action>
      <action issue="LOG4J2-1309" dev="ggregory" type="fix">
        Configuration file error does not show cause exception.
      </action>
      <action issue="LOG4J2-1299" dev="ggregory" type="add">
        Add pattern converter for thread id and priority in PatternLayout.
      </action>
      <action issue="LOG4J2-1289" dev="ggregory" type="fix">
        Change flow logging text from "entry' to "Enter" and "exit" to "Exit".
      </action>
      <action issue="LOG4J2-1284" dev="rpopma" type="fix">
        Made default MessageFactory configurable.
      </action>
      <action issue="LOG4J2-1280" dev="ggregory" type="fix">
        Deprecate org.apache.logging.log4j.util.MessageSupplier.
      </action>
      <action issue="LOG4J2-1280" dev="rpopma" type="fix">
        Logger methods taking Supplier parameters now correctly handle cases where the supplied value is a Message.
      </action>
      <action issue="LOG4J2-1268" dev="rpopma" type="fix">
        FixedDateFormat was incorrect for formats having MMM with the French locale.
      </action>
      <action issue="LOG4J2-1255" dev="rgoers" type="update">
        Add enhanced entry and exit methods.
      </action>
      <action issue="LOG4J2-124" dev="rgoers" type="add">
        Add shutdown methods to LogManager.
      </action>
      <action issue="LOG4J2-1222" dev="rgoers" type="fix">
        Creation of a LoggerContext will fail if shutdown is in progress. LogManager will default to SimpleLogger instead.
      </action>
      <action issue="LOG4J2-1221" dev="rpopma" type="add" due-to="Michael Barker">
        Added async logger Timeout wait strategy and made this the default wait strategy for async loggers.
        This prevents a rare deadlock that may occur on Solaris.
      </action>
      <action issue="LOG4J2-1080" dev="rpopma" type="add">
        Added option to discard events below a certain log level if the async logger ring buffer
        or async appender queue is full.
      </action>
      <action issue="LOG4J2-1237" dev="ggregory" type="add" due-to="Mike Calmus, Gary Gregory">
        Make PatternLayout header and footer accept a pattern.
      </action>
      <action issue="LOG4J2-1244" dev="ggregory" type="add" due-to="Anshu Garg, Remko Popma, Gary Gregory">
        Make header and footer values customizable in JSONLayout.
      </action>
      <action issue="LOG4J2-1245" dev="ggregory" type="add">
        Make CSV Layout header and footers accept patterns.
      </action>
      <action issue="LOG4J2-1192" dev="ggregory" type="add" due-to="Jörg Bretschneider, Gary Gregory">
        Dynamic Subject for SMTP Appender.
      </action>
      <action issue="LOG4J2-1277" dev="ggregory" type="add" due-to="Gary Gregory, Ludovic Hochet">
        FormattedMessage, MessageFormatMessage and StringFormattedMessage should support passing in a Locale to ensure appropriate formatting.
      </action>
      <action issue="LOG4J2-1260" dev="ggregory" type="fix" due-to="Blake Day, Gary Gregory">
        TlsSyslogFrame calculates message length incorrectly.
      </action>
      <action issue="LOG4J2-1258" dev="ggregory" type="fix" due-to="Francis Lalonde">
        Async DynamicThresholdFilter does not use the log event's context map.
      </action>
      <action issue="LOG4J2-1232" dev="ggregory" type="fix" due-to="Nikolai">
        Incorrect log rotation in last week of year.
      </action>
      <action issue="LOG4J2-1248" dev="rpopma" type="fix">
        Fixed broken nanotime in pattern layout.
      </action>
      <action issue="LOG4J2-908" dev="ggregory" type="fix" due-to="Konstantinos Liakos, Patrick Flaherty, Robin Coe, Gary Gregory">
        JSONLayout doesn't add a comma between log events.
      </action>
      <action issue="LOG4J2-1230" dev="ggregory" type="fix" due-to="Vladimir Hudec, Ralph Goers, Gary Gregory">
        Don't concatenate SYSLOG Messages.
      </action>
      <action issue="LOG4J2-1238" dev="ggregory" type="fix">
        org.apache.logging.log4j.core.net.TcpSocketManager and other classes does not report internal exceptions to the status logger.
      </action>
      <action issue="LOG4J2-1212" dev="rpopma" type="fix">
        Fix documentation to specify the correct default wait strategy used by async loggers.
      </action>
      <action issue="LOG4J2-1215" dev="ggregory" type="fix" due-to="Erik Kemperman">
        Documentation/XSD inconsistencies.
      </action>
      <action issue="LOG4J2-1276" dev="ggregory" type="fix" due-to="Ludovic Hochet">
        LoggerMessageSupplierTest and LoggerSupplierTest are Locale sensitive.
      </action>
      <action issue="LOG4J2-1380" dev="ggregory" type="update">
        Update Jackson from 2.7.3 to 2.7.4.
      </action>
      <action issue="LOG4J2-1304" dev="ggregory" type="update">
        Update Jackson from 2.7.0 to 2.7.2.
      </action>
      <action issue="LOG4J2-1253" dev="ggregory" type="update">
        Update LMAX Disruptor from 3.3.2 to 3.3.4.
      </action>
      <action issue="LOG4J2-1219" dev="ggregory" type="update">
        Update SLF4J from 1.7.12 to 1.7.13.
      </action>
      <action issue="LOG4J2-1239" dev="ggregory" type="update">
        Update Jackson from 2.6.3 to 2.6.4.
      </action>
      <action issue="LOG4J2-1249" dev="ggregory" type="update">
        Update Jackson from 2.6.4 to 2.7.0.
      </action>
      <action issue="LOG4J2-1351" dev="ggregory" type="update">
        Update Jackson from 2.7.2 to 2.7.3.
      </action>
      <action issue="LOG4J2-1240" dev="ggregory" type="update">
        Update Liquibase from 3.3.5 to 3.4.2.
      </action>
      <action issue="LOG4J2-1294" dev="ggregory" type="update">
        Update Kafka client from 0.9.0.0 to 0.9.0.1.
      </action>
      <action issue="LOG4J2-1352" dev="ggregory" type="update">
        Update javax.mail from 1.5.4 to 1.5.5.
      </action>
      <action issue="LOG4J2-1358" dev="ggregory" type="update">
        Update Apache Commons Compress from 1.10 to 1.11.
      </action>
      <action issue="LOG4J2-1388" dev="rpopma" type="update">
        Update Google java-allocation-instrumenter from 3.0 to 3.0.1.
      </action>
      <action issue="LOG4J2-1233" dev="ggregory" type="update" due-to="Bahri Gencsoy">
        Misleading Value In Properties Example.
      </action>
      <action issue="LOG4J2-1251" dev="mattsicker" type="fix" due-to="Romain Manni-Bucau">
        Fix JUL bridge issue where LogRecord.getParameters() is used when null.
      </action>
      <action issue="LOG4J2-1254" dev="rpopma" type="fix" due-to="Josh Trow">
        Fix typo in Flow Tracing documentation.
      </action>
      <action issue="LOG4J2-920" dev="mattsicker" type="fix" due-to="Ludovic Hochet">
        ClassNotFoundException for BundleContextSelector when initialising in an OSGi environment.
      </action>
      <action issue="LOG4J2-1300" dev="mattsicker" type="update">
        Remove serializability from classes that don't need it.
      </action>
      <action issue="LOG4J2-1303" dev="mattsicker" type="add">
        Add documentation links to runtime dependencies in each component intro page.
      </action>
      <action issue="LOG4J2-1275" dev="mattsicker" type="fix" due-to="Ludovic Hochet">
        Fix RollingAppenderNoUnconditionalDeleteTest repeat test runs from failing.
      </action>
      <action issue="LOG4J2-1262" dev="mattsicker" type="fix">
        Stop throwing unnecessary exception in Log4jServletContextListener.contextDestroyed().
      </action>
      <action issue="LOG4J2-1252" dev="mattsicker" type="add">
        JeroMqAppender should support layouts.
      </action>
      <action issue="LOG4J2-1227" dev="mattsicker" type="fix" due-to="Olivier Lemasle">
        NullPointerException in MapLookup.lookup if the event is null.
      </action>
      <action issue="LOG4J2-1306" dev="mattsicker" type="update">
        JeroMqAppender should use ShutdownCallbackRegistry instead of runtime hooks.
      </action>
      <action issue="LOG4J2-1217" dev="mattsicker" type="add" due-to="Thies Wellpott">
        PatternLayout option to limit length of text.
      </action>
      <action issue="LOG4J2-1308" dev="mattsicker" type="update">
        Remove need to pre-specify appender et al. identifiers in property file config format.
      </action>
      <action issue="LOG4J2-1050" dev="mattsicker" type="fix" due-to="Adam Retter">
        Add a Log4jLookup class to help write log files relative to log4j2.xml.
      </action>
      <action issue="LOG4J2-1133" dev="mattsicker" type="add">
        Add JNDI lookup documentation.
      </action>
      <action issue="LOG4J2-1310" dev="mattsicker" type="fix">
        JndiLookup mindlessly casts to String and should use String.valueOf().
      </action>
      <action issue="LOG4J2-1206" dev="mattsicker" type="update">
        org.apache.logging.log4j.core.LoggerContext#updateLoggers should call firePropertyChangeEvent.
      </action>
      <action issue="LOG4J2-248" dev="mattsicker" type="fix">
        Log4jWebInitializerImpl: Use Thread instead of Class for fallback classloader.
      </action>
      <action issue="LOG4J2-1169" dev="mattsicker" type="add" due-to="Gerald Kritzinger">
        PatternLayout: Possible variable substitution in equals substitution parameter.
      </action>
      <action issue="LOG4J2-1322" dev="mattsicker" type="update">
        Update Log4j 1.x migration guide to include information about system property lookup syntax changes.
      </action>
      <action issue="LOG4J2-1330" dev="mattsicker" type="fix">
        Fix NoClassDefFoundError in ReflectionUtil on Google App Engine.
      </action>
    </release>
    <release version="2.5" date="2015-12-06" description="GA Release 2.5">
      <action issue="LOG4J2-324" dev="rpopma" type="fix">
        Reduced memory usage of status messages in bounded queue; support zero-length queue that stores no messages.
      </action>
      <action issue="LOG4J2-1173" dev="rpopma" type="fix">
        Fixed rollover error when copying to a directory mapped to a remote Linux host.
      </action>
      <action issue="LOG4J2-435" dev="rpopma" type="add" due-to="Robert Schaft">
        Added support for custom delete actions triggered by a rollover.
      </action>
      <action issue="LOG4J2-649" dev="rgoers" type="update" due-to="Aleksey Zvolinsky">
        Add PurgePolicy and IdlePurgePolicy to RoutingAppender.
      </action>
      <action issue="LOG4J2-1202" dev="rgoers" type="update">
        Remove ConfigurationMonitor. The WatchManager is now used to check for configuration changes.
      </action>
      <action issue="LOG4J2-1195" dev="mikes" type="fix" due-to="Melvin Du">
        Make KafkaAppender support SerializedLayout.
      </action>
      <action issue="LOG4J2-89" dev="rgoers" type="add">
        Allow rollover to occur at any time. Add CronTriggeringPolicy.
      </action>
      <action issue="LOG4J2-381" dev="rgoers" type="fix" due-to="Anthony Baldocchi">
        Allow triggering policy and rollover strategy to be modified during reconfiguration.
      </action>
      <action issue="LOG4J2-1136" dev="rgoers" type="add">
        Add support for JSR 223 scripts in filters and the PatternSelector.
      </action>
      <action issue="LOG4J2-1168" dev="ggregory" type="add" due-to="Steven Swor">
        Add getters for source and destination file in file rename action.
      </action>
      <action issue="LOG4J2-1175" dev="ggregory" type="add">
        Add getters for classes in org.apache.logging.log4j.core.appender.rolling.action.
      </action>
      <action issue="LOG4J2-898" dev="rpopma" type="add">
        Added system property to allow users to control whether messages should be formatted in the background.
      </action>
      <action issue="LOG4J2-1178" dev="ggregory" type="add">
        Support use-case for JDBC's CommonDataSource.setLogWriter(PrintWriter) and java.sql.DriverManager.setLogWriter(PrintWriter).
      </action>
      <action issue="LOG4J2-1187" dev="ggregory" type="add">
        Support use case for java.sql.DriverManager.setLogStream(PrintStream).
      </action>
      <action issue="LOG4J2-1029" dev="rpopma" type="fix" due-to="Stefan Leonhartsberger">
        Performance improvement when gathering location information.
      </action>
      <action issue="LOG4J2-1172" dev="rpopma" type="fix">
        Fixed ThreadLocal leak [AsyncLogger$Info] on Tomcat when using AsyncLoggerContextSelector.
      </action>
      <action issue="LOG4J2-1176" dev="rpopma" type="fix">
        Fixed memory leak when log4j jars are in Tomcat's lib folder.
      </action>
      <action issue="LOG4J2-1180" dev="ggregory" type="fix" due-to="Mikael Ståldal">
        Logger cache does not account for message factory.
      </action>
      <action issue="LOG4J2-879" dev="rpopma" type="fix">
        Documentation: fixed minor issues with the site and manual pages.
      </action>
      <action issue="LOG4J2-999" dev="rpopma" type="fix" due-to="Joan Balagueró">
        RollingFileAppender should also roll over when log event time is equal to rollover time, not only when later.
      </action>
      <action issue="LOG4J2-873" dev="rpopma" type="fix" due-to="Martin Dickins, LC, Luke Woodward">
        Fixed bug where omitting the &lt;display-name&gt; element in web.xml caused incorrect log4j initialization,
        resulting in memory leaks when the web application was stopped or reloaded.
      </action>
      <action issue="LOG4J2-323" dev="rpopma" type="fix">
        Better web app support for async loggers: Fixed a memory leak that occurred when the logging jars are placed
        in the container's classpath and the configuration file uses AsyncRoot/AsyncLogger.
        The problem was that the first web application started the Disruptor background thread [AsyncLoggerConfig-1] but did not stop it until all web apps are stopped.
        Each web application now has its own Disruptor which is stopped/started together with the web app.
      </action>
      <action issue="LOG4J2-493" dev="rpopma" type="fix">
        Better web app support for async loggers: it is now possible to place the logging jars in the container's
        classpath when making all loggers asynchronous by using AsyncLoggerContextSelector. This fixes a problem where
        logging would stop working after stopping and restarting a web application.
      </action>
      <action issue="LOG4J2-1171" dev="rpopma" type="fix">
        Use servlet context name for logger context name when available.
      </action>
      <action issue="LOG4J2-1159" dev="rpopma" type="fix">
        Fixed a ThreadLocal memory leak in Tomcat8 that mentions AsyncLoggers when Async Loggers are not used.
      </action>
      <action issue="LOG4J2-1166" dev="rpopma" type="fix">
        AbstractConfiguration executor should use a DaemonThreadFactory.
      </action>
      <action issue="LOG4J2-1165" dev="rpopma" type="fix">
        Improve Log4j initialization status messages.
      </action>
      <action issue="LOG4J2-1156" dev="rpopma" type="fix">
        Web site corrections and updates.
      </action>
      <action issue="LOG4J2-1158" dev="ggregory" type="fix" due-to="Michael Fortin, Gary Gregory">
        Log4J JUL adapter is using MessageFormat on String passed by java.util.function.Supplier&lt;String>.
      </action>
      <action issue="LOG4J2-801" dev="mattsicker" type="fix">
        org.apache.logging.log4j.core.Logger should be serializable.
      </action>
      <action issue="LOG4J2-1157" dev="mattsicker" type="fix" due-to="Norbert Bartels">
        Fix compilation error for classes annotated with @Plugin.
      </action>
      <action issue="LOG4J2-948" dev="mattsicker" type="fix" due-to="Andrew Flower">
        Fix plugin documentation error about Converters.
      </action>
      <action issue="LOG4J2-1193" dev="ggregory" type="fix">
        Prefix all thread names Log4j creates with "Log4j2-".
      </action>
      <action issue="LOG4J2-1194" dev="ggregory" type="fix" due-to="Adam Brin">
        Documentation does not match parameters for LoggerNameLevelRewritePolicy.
      </action>
      <action issue="LOG4J2-1196" dev="mattsicker" type="fix" due-to="René Zanner">
        MongoDbConnection does not close MongoClient.
      </action>
      <action issue="LOG4J2-1174" dev="ggregory" type="update">
        Update Jackson from 2.6.2 to 2.6.3.
      </action>
      <action issue="LOG4J2-1207" dev="ggregory" type="update">
        Update kafka-clients from 0.8.2.2 to 0.9.0.0.
      </action>
    </release>
    <release version="2.4.1" date="2015-10-08" description="GA Release 2.4.1">
      <action issue="LOG4J2-1129" dev="rgoers" type="add">
        Allow PatternLayout to select a pattern to use based on some selection criteria.
      </action>
      <action issue="LOG4J2-1145" dev="ggregory" type="add">
        Add %equals to PatternLayout to test and replace patterns with strings.
      </action>
      <action issue="LOG4J2-1147" dev="ggregory" type="add">
        Add %equalsIgnoreCase to PatternLayout to test and replace patterns with strings.
      </action>
      <action issue="LOG4J2-1146" dev="ggregory" type="add">
        Add %notEmpty to PatternLayout to avoid output of patterns where all variables are empty.
      </action>
      <action issue="LOG4J2-1020" dev="mikes" type="add">
        Add possibility to set shutdown timeout on AsyncAppender.
      </action>
      <action issue="LOG4J2-1153" dev="rpopma" type="fix">
        Fixed NullPointerException when only root logger is defined (and no named loggers) in configuration properties file.
      </action>
      <action issue="LOG4J2-1140" dev="rpopma" type="fix">
        Fixed bug where headers were not being written to first file with RollingFileAppender.
      </action>
      <action issue="LOG4J2-1149" dev="rpopma" type="fix">
        Fixed bug where PatternLayout predefined date pattern with time zone always renders default date format.
      </action>
      <action issue="LOG4J2-1050" dev="rpopma" type="fix">
        Fixed Log4jLookup.
      </action>
      <action issue="LOG4J2-1142" dev="rpopma" type="fix">
        Fix potential memory leak in web applications by using a straight ThreadLocal field instead of subclassing ThreadLocal.
      </action>
      <action issue="LOG4J2-1135" dev="rpopma" type="fix">
        Compression on rollover was broken: log file was renamed to .zip but not compressed.
      </action>
      <action issue="LOG4J2-1127" dev="ggregory" type="fix">
        log4j2.xml cannot be parsed on Oracle Weblogic 12c.
      </action>
      <action issue="LOG4J2-1132" dev="ggregory" type="fix">
        Do not use MongoDB driver 2.13.3 deprecated methods.
      </action>
      <action issue="LOG4J2-1144" dev="ggregory" type="fix">
        Add %markerSimpleName in pattern layout should evaluate to marker name (not toString()).
      </action>
      <action issue="LOG4J2-1126" dev="ggregory" type="fix">
        Web site corrections and updates.
      </action>
      <action issue="LOG4J2-1151" dev="rpopma" type="update">
        Performance improvement: backport Java 8 fast ISO-8859-1 String to byte[] encoder to AbstractStringLayout.
      </action>
      <action issue="LOG4J2-935" dev="rpopma" type="update">
        Performance improvement when converting Strings to byte[] arrays.
      </action>
      <action issue="LOG4J2-1040" dev="ggregory" type="update">
        Update MongoDB driver from 2.13.3 to 3.0.4.
      </action>
      <action issue="LOG4J2-1128" dev="ggregory" type="update">
        Reuse StringBuilder to improve performance for String-based layouts: CSV, GELF, HTML, RFC524, Syslog.
      </action>
      <action issue="LOG4J2-1131" dev="ggregory" type="update">
        Update mongo-java-driver from 2.13.2 to 2.13.3.
      </action>
      <action issue="LOG4J2-1138" dev="ggregory" type="update">
        Do not use Jackson deprecated methods.
      </action>
      <action issue="LOG4J2-1139" dev="ggregory" type="update">
        Update Jackson from 2.6.1 to 2.6.2.
      </action>
      <action issue="LOG4J2-1150" dev="ggregory" type="update">
        Update kafka-clients from 0.8.2.1 to 0.8.2.2.
      </action>
    </release>
    <release version="2.4" date="2015-09-20" description="GA Release 2.4">
      <action issue="LOG4J2-635" dev="rgoers" type="add">
        Add support for configuration via Properties.
      </action>
      <action issue="LOG4J2-952" dev="rgoers" type="add">
        Add ConfigurationBuilder for programmatic configuration.
      </action>
      <action issue="LOG4J2-1017" dev="ggregory" type="update">
        Update Java platform from Java 6 to 7. From this version onwards, log4j 2 requires Java 7.
      </action>
      <action issue="LOG4J2-599" dev="rpopma" type="add">
        Added support for Java 8 lambda expressions to lazily construct a log message only if
              the requested log level is enabled.
      </action>
      <action issue="LOG4J2-1118" dev="rpopma" type="add">
        Updated Logger wrapper generator tool to add Java 8 lambda support for custom log levels.
      </action>
      <action issue="LOG4J2-1107" dev="ggregory" type="add" due-to="Mikael Ståldal">
        New Appender for Apache Kafka.
      </action>
      <action issue="LOG4J2-1113" dev="ggregory" type="add" due-to="Gary Gregory">
        New publisher Appender for ZeroMQ (using JeroMQ).
      </action>
      <action issue="LOG4J2-1088" dev="ggregory" type="add" due-to="Gary Gregory">
        Add Comma Separated Value (CSV) layouts for parameter and event logging.
      </action>
      <action issue="LOG4J2-812" dev="rgoers" type="update">
        PatternLayout timestamp formatting performance improvement: replaced synchronized SimpleDateFormat with
        Apache Commons FastDateFormat. This and better caching resulted in a ~3-30X faster timestamp formatting.
      </action>
      <action issue="LOG4J2-1097" dev="rpopma" type="update">
        PatternLayout timestamp formatting performance improvement: predefined date formats (and variants using
        a period '.' millisecond separator instead of ',') are now formatted ~2-10X faster than other date formats.
      </action>
      <action issue="LOG4J2-1096" dev="rpopma" type="update">
        Improved performance of ParameterizedMessage::getFormattedMessage by ~2X.
      </action>
      <action issue="LOG4J2-1120" dev="rpopma" type="update">
        LoggerConfig performance improvements: avoid unnecessary lock acquisition, use more efficient data structure.
      </action>
      <action issue="LOG4J2-1125" dev="rpopma" type="update">
        PatternLayout performance improvement by caching and reusing a ThreadLocal StringBuilder.
      </action>
      <action issue="LOG4J2-1121" dev="rpopma" type="fix">
        Fixed potential race condition on reconfiguration. Introduced ReliabilityStrategy to facilitate
        switching between different mechanisms for preventing log events from being dropped on reconfiguration.
      </action>
      <action issue="LOG4J2-1114" dev="ggregory" type="update">
        Add thread name to status logger layout.
      </action>
      <action issue="LOG4J2-1123" dev="ggregory" type="fix">
        Core Configurator.initialize(String, ClassLoader, String) fails to work when config location is a file path.
      </action>
      <action issue="LOG4J2-1117" dev="ggregory" type="fix" due-to="Marcus Thiesen">
        OutputStreamManager in ConsoleAppender leaking managers.
      </action>
      <action issue="LOG4J2-1044" dev="rgoers" type="fix">
        Write pending events to Flume when the appender is stopped.
      </action>
      <action issue="LOG4J2-1108" dev="ggregory" type="fix" due-to="Mikael Ståldal">
        NullPointerException when passing null to java.util.logging.Logger.setLevel().
      </action>
      <action issue="LOG4J2-1110" dev="ggregory" type="fix">
        org.apache.logging.log4j.jul.CoreLogger.setLevel() checks for security permission too late.
      </action>
      <action dev="rpopma" type="remove">
        Removed experimental interface LevelLogger which got committed to master by mistake.
      </action>
      <action issue="LOG4J2-1010" dev="rgoers" type="update">
        Pass log event when interpolating logger properties.
      </action>
      <action issue="LOG4J2-1090" dev="ggregory" type="add">
        Add Core Configurator APIs to change a logger's level.
      </action>
      <action issue="LOG4J2-1105" dev="ggregory" type="add" due-to="Gary Gregory">
        Add API org.apache.logging.log4j.Level.isInRange(Level, Level).
      </action>
      <action issue="LOG4J2-1106" dev="ggregory" type="add" due-to="Gary Gregory">
        Add a LevelRangeFilter class.
      </action>
      <action issue="LOG4J2-1074" dev="rpopma" type="add">
        Added support for system nanosecond time in pattern layout.
      </action>
      <action issue="LOG4J2-1075" dev="rpopma" type="add">
        Added support for compressing to bzip2 format on file rollover.
      </action>
      <action issue="LOG4J2-1077" dev="ggregory" type="add">
        Support additional Apache Commons Compress compression formats on rollover: Deflate, Pack200, XY.
      </action>
      <action issue="LOG4J2-767" dev="ggregory" type="add" due-to="Mikael Ståldal">
        New module for Liquibase integration.
      </action>
      <action issue="LOG4J2-1023" dev="ggregory" type="add" due-to="Mikael Ståldal">
        New RewritePolicy for changing level of a log event.
      </action>
      <action issue="LOG4J2-1015" dev="ggregory" type="add" due-to="Daniel Marcotte">
        Add a way to route messages based on the %marker in Layout for RoutingAppender.
      </action>
      <action issue="LOG4J2-1050" dev="ggregory" type="add" due-to="Adam Retter">
        Add a Log4jLookup class to help write log files relative to log4j2.xml.
      </action>
      <action issue="LOG4J2-1057" dev="ggregory" type="add">
        Add API org.apache.logging.log4j.LogManager.getFormatterLogger().
      </action>
      <action issue="LOG4J2-1066" dev="ggregory" type="add" due-to="Charles Allen">
        Expose Log4jContextFactory's ShutdownCallbackRegistry.
      </action>
      <action issue="LOG4J2-1084" dev="ggregory" type="fix" due-to="Philipp Schneider">
        Misleading StatusLogger WARN event in LogManager with java.util.Map.
      </action>
      <action issue="LOG4J2-1051" dev="ggregory" type="fix" due-to="Lukasz Lenart">
        NoClassDefFoundError when starting app on Google App Engine.
      </action>
      <action issue="LOG4J2-684" dev="ggregory" type="fix" due-to="Joern Huxhorn, Mauro Molinari">
        ExtendedThrowablePatternConverter does not print suppressed exceptions.
      </action>
      <action issue="LOG4J2-1069" dev="ggregory" type="fix" due-to="Sam Braam">
        Improper handling of JSON escape chars when deserializing JSON log events.
      </action>
      <action issue="LOG4J2-1068" dev="ggregory" type="fix" due-to="Andy McMullan">
        Exceptions not logged when using TcpSocketServer + SerializedLayout.
      </action>
      <action issue="LOG4J2-1067" dev="ggregory" type="fix" due-to="Sam Braam">
        ThrowableProxy getExtendedStackTraceAsString throws NPE on deserialized nested exceptions.
      </action>
      <action issue="LOG4J2-1049" dev="rpopma" type="fix" due-to="Robert Schaft">
        AsyncAppender now resets the thread interrupted flag after catching InterruptedException.
      </action>
      <action issue="LOG4J2-1048" dev="rpopma" type="fix" due-to="Nikhil">
        FileConfigurationMonitor unnecessarily calls System.currentTimeMillis() causing high CPU usage.
      </action>
      <action issue="LOG4J2-1037" dev="ggregory" type="fix" due-to="Marc Dergacz">
        Backward compatibility issue in log4j-1.2-api NDC pop() and peek().
      </action>
      <action issue="LOG4J2-1025" dev="ggregory" type="fix" due-to="Mikael Ståldal">
        Custom java.util.logging.Level gives null Log4j Level and causes NPE.
      </action>
      <action issue="LOG4J2-1033" dev="ggregory" type="fix" due-to="Mikael Ståldal">
        SimpleLogger creates unnecessary Map objects by calling ThreadContext.getContext() instead of getImmutableContext().
      </action>
      <action issue="LOG4J2-1026" dev="ggregory" type="fix">
        HighlightConverter does not obey noConsoleNoAnsi.
      </action>
      <action issue="LOG4J2-1019" dev="ggregory" type="fix">
        ZipCompressAction leaves files open until GC when an IO error takes place.
      </action>
      <action issue="LOG4J2-1020" dev="ggregory" type="fix">
        GzCompressAction leaves files open until GC when an IO error takes place.
      </action>
      <action issue="LOG4J2-1038" dev="ggregory" type="fix" due-to="Gili">
        Incorrect documentation for layout default charset.
      </action>
      <action issue="LOG4J2-1042" dev="ggregory" type="fix" due-to="Guillaume Turri">
        Socket and Syslog appenders don't take timeout into account at startup.
      </action>
      <action issue="LOG4J2-934" dev="ggregory" type="fix" due-to="Kenneth Gendron">
        Circular suppressed Exception throws StackOverflowError.
      </action>
      <action issue="LOG4J2-1046" dev="ggregory" type="fix" due-to="Kenneth Gendron">
        Circular Exception cause throws StackOverflowError.
      </action>
      <action issue="LOG4J2-982" dev="ggregory" type="fix" due-to="Mikhail Mazurskiy">
        Use System.nanoTime() to measure time intervals.
      </action>
      <action issue="LOG4J2-1045" dev="ggregory" type="fix" due-to="Günter Albrecht">
        Externalize log4j2.xml via URL resource.
      </action>
      <action issue="LOG4J2-1058" dev="ggregory" type="fix" due-to="Daniel Branzea">
        Log4jMarker#contains(String) does not respect org.slf4j.Marker contract.
      </action>
      <action issue="LOG4J2-1060" dev="ggregory" type="fix">
        Log4jMarker#contains(Marker) does not respect org.slf4j.Marker contract.
      </action>
      <action issue="LOG4J2-1061" dev="ggregory" type="fix">
        Log4jMarker#remove(Marker) does not respect org.slf4j.Marker contract.
      </action>
      <action issue="LOG4J2-1062" dev="ggregory" type="fix">
        Log4jMarker#add(Marker) does not respect org.slf4j.Marker contract.
      </action>
      <action issue="LOG4J2-1064" dev="ggregory" type="fix">
        org.apache.logging.slf4j.Log4jMarker does not implement org.slf4j.Marker.equals(Object) org.slf4j.Marker.hashCode().
      </action>
      <action issue="LOG4J2-889" dev="rpopma" type="fix" due-to="Maciej Karaś, Kenneth Leider">
        Header in layout should not be written on application startup if appending to an existing file. Fixes LOG4J2-1030.
      </action>
      <action issue="LOG4J2-918" dev="rpopma" type="fix">
        Clarify documentation for combining async with sync loggers.
      </action>
      <action issue="LOG4J2-1078" dev="ggregory" type="fix" due-to="Mikael Ståldal">
        GelfLayout throws exception if some log event fields are null.
      </action>
      <action issue="LOG4J2-1044" dev="rgoers" type="update">
        Support batchSize in FlumeAvroManager.
      </action>
      <action issue="LOG4J2-1065" dev="ggregory" type="update">
        Define org.apache.logging.log4j.Marker.equals(Object) and org.apache.logging.log4j.Marker.hashCode().
      </action>
      <action issue="LOG4J2-1063" dev="ggregory" type="update">
        Avoid creating temporary array object in org.apache.logging.slf4j.Log4jMarker.iterator().
      </action>
      <action issue="LOG4J2-890" dev="ggregory" type="update" due-to="Hassan Kalaldeh, Robert Andersson, Remko Popma">
        log4j-web-2.1 should workaround a bug in JBOSS EAP 6.2.
      </action>
      <action issue="LOG4J2-403" dev="ggregory" type="update" due-to="Poorna Subhash P, Jeremy Lautman">
        MongoDB appender, username and password should be optional.
      </action>
      <action issue="LOG4J2-1035" dev="ggregory" type="update">
        Log4j2 tries to SystemClassLoader when running on Google AppEngine.
      </action>
      <action issue="LOG4J2-1022" dev="rgoers" type="update">
        Allow a list of keys to be specified in the MDC pattern converter.
      </action>
      <action issue="LOG4J2-959" dev="ggregory" type="update">
        Fix FindBugs DM_DEFAULT_ENCODING bug in SimpleLogger.logMessage() and simplify code.
      </action>
      <action issue="LOG4J2-1036" dev="ggregory" type="update">
        Update Apache Flume from 1.5.2 to 1.6.0.
      </action>
      <action issue="LOG4J2-1041" dev="ggregory" type="update">
        Update MongoDB driver from 2.11.2 to 2.13.2.
      </action>
      <action issue="LOG4J2-1018" dev="ggregory" type="update">
        Update database tests from H2 1.3.175 to 1.3.176.
      </action>
      <action issue="LOG4J2-1070" dev="ggregory" type="update">
        Update Java Mail from 1.5.2 to 1.5.4.
      </action>
      <action issue="LOG4J2-1079" dev="ggregory" type="update">
        Update Jackson from 2.5.3 to 2.5.4.
      </action>
      <action issue="LOG4J2-1879" dev="ggregory" type="update">
        Update Jackson from 2.5.4 to 2.6.0.
      </action>
      <action issue="LOG4J2-1092" dev="ggregory" type="update">
        Update Jackson from 2.6.0 to 2.6.1.
      </action>
      <action issue="LOG4J2-1104" dev="ggregory" type="update">
        Update Apache Commons Compress from 1.9 to 1.10.
      </action>
    </release>
    <release version="2.3" date="2015-05-09" description="GA Release 2.3">
      <action issue="LOG4J2-1009" dev="ggregory" type="fix" due-to="Mikael Ståldal">
        Incorrectly defined compressionType parameter to GelfLayout.
      </action>
      <action issue="LOG4J2-1008" dev="ggregory" type="fix" due-to="Ralph Goers, Gary Gregory">
        org.apache.logging.log4j.core.config.plugins.util.ResolverUtil.extractPath(URL) incorrectly converts '+' characters to spaces.
      </action>
      <action issue="LOG4J2-1007" dev="ggregory" type="fix" due-to="Ralph Goers, Gary Gregory">
        org.apache.logging.log4j.core.util#fileFromUri(URI uri) incorrectly converts '+' characters to spaces.
      </action>
      <action issue="LOG4J2-1003" dev="ggregory" type="fix" due-to="Dan Armbrust">
        JUL Logger.throwing is mis-mapped to ERROR when it should be TRACE.
      </action>
      <action issue="LOG4J2-965" dev="ggregory" type="fix" due-to="Khotyn Huang">
        System.out no longer works after the Console appender and JANSI are initialized.
      </action>
      <action issue="LOG4J2-998" dev="ggregory" type="update" due-to="Mariano Gonzalez">
        Make org.apache.logging.log4j.core.Logger#updateConfiguration protected.
      </action>
      <action issue="LOG4J2-995" dev="rgoers" type="update">
        Move UTF-8 constant from Charsets to Constants class. Remove Charsets class.
      </action>
      <action issue="LOG4J2-993" dev="rgoers" type="fix">
        Deadlock would occur if appender thread creates a new Logger during reconfiguration.
      </action>
      <action issue="LOG4J2-991" dev="rpopma" type="fix" due-to="Ryan Rupp">
        Async root logger config should default includeLocation to false.
      </action>
      <action issue="LOG4J2-985" dev="rpopma" type="fix" due-to="Sean Dawson">
        AbstractFilter should not implement equals() and hashCode().
      </action>
      <action issue="LOG4J2-984" dev="ggregory" type="add" due-to="Jonas Höpfner">
        PatternLayout %highlight to support noConsoleNoAnsi like %style.
      </action>
      <action issue="LOG4J2-926" dev="ggregory" type="add" due-to="David Ohana">
        Truncate from the end of text format modifier.
      </action>
      <action issue="LOG4J2-980" dev="ggregory" type="fix" due-to="Mikhail Mazurskiy">
        Numerical overflow in BurstFilter not handled correctly.
      </action>
      <action issue="LOG4J2-981" dev="ggregory" type="fix" due-to="Mikhail Mazurskiy">
        Incorrect unlock in ProviderUtil.
      </action>
      <action issue="LOG4J2-966" dev="ggregory" type="fix">
        KeyStoreConfiguration.createKeyStoreConfiguration() ignores keyManagerFactoryAlgorithm.
      </action>
      <action issue="LOG4J2-976" dev="ggregory" type="fix" due-to="Matt Quinn">
        Using monitorInterval with YAML config file format causes JSONParseException.
      </action>
      <action issue="LOG4J2-964" dev="ggregory" type="fix" due-to="Jonne Jyrylä">
        StringFormattedMessage serialization is incorrect.
      </action>
      <action issue="LOG4J2-947" dev="ggregory" type="fix" due-to="Stefan Wehner">
        A new StatusLoggerAdmin listener is added to StatusLogger every time the log is reconfigured.
      </action>
      <action issue="LOG4J2-968" dev="ggregory" type="fix" due-to="Paul D Johe">
        SyslogLayout contains extra space.
      </action>
      <action issue="LOG4J2-967" dev="ggregory" type="fix" due-to="Stefan Wehner">
        log4j2.component.properties not read for all properties.
      </action>
      <action issue="LOG4J2-971" dev="ggregory" type="fix" due-to="Paul D Johe">
        Another bad priority in Syslog messages.
      </action>
      <action issue="LOG4J2-972" dev="ggregory" type="fix">
        org.apache.logging.log4j.core.net.ssl.TlsSyslogInputStreamReader does not need to create temp Integer objects.
      </action>
      <action issue="LOG4J2-974" dev="ggregory" type="fix" due-to="Daniel Galán y Martins">
        Typo in EventLogger documentation.
      </action>
      <action issue="LOG4J2-988" dev="ggregory" type="update">
        Update LMAX Disruptor from 3.3.0 to 3.3.2.
      </action>
      <action issue="LOG4J2-987" dev="ggregory" type="update">
        Migrate tests from Logback 1.1.2 to 1.1.3.
      </action>
      <action issue="LOG4J2-988" dev="ggregory" type="update">
        Update tests to use ActiveMQ from 5.10 to 5.11.1.
      </action>
      <action issue="LOG4J2-1004" dev="ggregory" type="update">
        Update Jackson from 2.5.1 to 2.5.3.
      </action>
      <action issue="LOG4J2-1005" dev="ggregory" type="update">
        Update Slf4j from 1.7.7 to 1.7.12.
      </action>
    </release>
    <release version="2.2" date="2015-02-22" description="GA Release 2.2">
      <action issue="LOG4J2-938" dev="rpopma" type="fix" due-to="Mauro Molinari">
        (JMX) To avoid memory leaks when web applications are restarted, JMX notifications are sent from
        the caller thread in web applications. For non-web applications notifications are sent from a background thread
        as before.
      </action>
      <action issue="LOG4J2-957" dev="ggregory" type="fix" due-to="fatih guleryuz">
        Missing toUpperCase(Locale.ENGLISH).
      </action>
      <action issue="LOG4J2-956" dev="ggregory" type="fix" due-to="David Kellerman">
        Manual refers to Route "AppenderRef" attribute, should be "ref".
      </action>
      <action issue="LOG4J2-955" dev="rpopma" type="update">
        Documentation: clarify system properties to control status logger, improve troubleshooting FAQ entry.
      </action>
      <action issue="LOG4J2-950" dev="ggregory" type="update" due-to="Joel Edwards">
        Incorrect attribute name in PropertiesRewritePolicy example.
      </action>
      <action issue="LOG4J2-944" dev="ggregory" type="fix" due-to="Vinayaka Ramachandra">
        Log4j Flume appender is not adding millisecond to the event headers when the event is logged at 000 milliseconds.
      </action>
      <action issue="LOG4J2-941" dev="ggregory" type="add" due-to="Konstantinos Liakos">
        Allow JSON layout to create one compact log record per line.
      </action>
      <action issue="LOG4J2-933" dev="ggregory" type="add" due-to="ppiman at gmail.com">
        HTML layout should not use attribute minimalization for hr noshade.
      </action>
      <action issue="LOG4J2-895" dev="ggregory" type="add">
        Specify the SyslogAppender connect timeout value as part of the configuration.
        The SyslogAppender takes a new parameter connectTimeoutMillis.
      </action>
      <action issue="LOG4J2-899" dev="ggregory" type="add">
        Specify the SocketAppender connect timeout value as part of the configuration.
        The SyslogAppender takes a new parameter connectTimeoutMillis.
      </action>
      <action issue="LOG4J2-924" dev="ggregory" type="fix" due-to="Ryan Rupp">
        Log4j 1.2 Bridge doesn't map level ALL correctly in Category.getEffectiveLevel().
      </action>
      <action issue="LOG4J2-931" dev="ggregory" type="fix" due-to="Robert Gacki">
        ConsoleAppender is missing @PluginFactory annotation at createAppender method.
      </action>
      <action issue="LOG4J2-919" dev="ggregory" type="fix" due-to="David Johle">
        Logging system fails to initialize if XInclude API is not available.
      </action>
      <action issue="LOG4J2-914" dev="ggregory" type="fix" due-to="Kaj Bjurman">
        ThrowableProxy.getExtendedStackTraceAsString causes NullPointerException.
      </action>
      <action issue="LOG4J2-912" dev="ggregory" type="fix">
        XML configuration does not report full error message for XInclude parser configuration problems.
      </action>
      <action issue="LOG4J2-903" dev="ggregory" type="fix" due-to="Mauro Molinari">
        ClassLoaderContextSelector uses ClassLoader.toString() as a key
      </action>
      <action issue="LOG4J2-834" dev="ggregory" type="fix" due-to="Nikita Koval, Leonard Broman, Thiago Kronig">
        ThrowableProxy throws NoClassDefFoundError.
      </action>
      <action issue="LOG4J2-893" dev="ggregory" type="fix">
        NullPointerException on filter when mapping JUL to Log4j2.
      </action>
      <action issue="LOG4J2-892" dev="ggregory" type="fix">
        JUL adapter does not map Log4j'2 FATAL level to a JUL level.
      </action>
      <action issue="LOG4J2-881" dev="ggregory" type="fix" due-to="Mariano Gonzalez">
        AbstractLifecycle should not implement equals() and hashCode().
      </action>
      <action issue="LOG4J2-897" dev="ggregory" type="fix">
        Javadoc for org.apache.log4j.BasicConfigurator.configure() is incorrect.
      </action>
      <action issue="LOG4J2-891" dev="ggregory" type="fix">
        AbstractLifecycle should not implement equals() and hashCode().
      </action>
      <action issue="LOG4J2-946" dev="ggregory" type="fix" due-to="artemonster">
        [docs] Using Log4j 2 in Web Applications: Update example (Log4jWebLifeCycle is not visible).
      </action>
      <action issue="LOG4J2-901" dev="ggregory" type="update" due-to="Tihomir Meščić, Siegfried Greisinger">
        Update docs for SyslogAppender: "No structured id name was supplied"
      </action>
      <action issue="LOG4J2-958" dev="ggregory" type="update">
        Update from Jackson 2.5.0 to 2.5.1.
      </action>
      <action issue="LOG4J2-925" dev="ggregory" type="update">
        Update from Jackson 2.4.4 to 2.5.0.
      </action>
      <action issue="LOG4J2-910" dev="ggregory" type="update">
        Update Jackson from 2.4.3 to 2.4.4.
      </action>
      <action issue="LOG4J2-881" dev="ggregory" type="update">
        Update Jackson from 2.4.2 to 2.4.3.
      </action>
      <action issue="LOG4J2-882" dev="ggregory" type="update">
        Update maven-core from 3.1.0 to 3.2.3.
      </action>
      <action issue="LOG4J2-883" dev="ggregory" type="update">
        Update tests from org.apache.felix.framework 4.2.1 to 4.4.1.
      </action>
      <action issue="LOG4J2-884" dev="ggregory" type="update">
        Update org.eclipse.osgi from 3.6.0 to 3.7.1.
      </action>
      <action issue="LOG4J2-900" dev="ggregory" type="update">
        Update Apache Flume from 1.5.0.1 to 1.5.2.
      </action>
    </release>
    <release version="2.1" date="2014-10-19" description="GA Release 2.1">
      <action issue="LOG4J2-676" dev="rgoers" type="fix" due-to="Stefan Bodewig">
        Some typo fixes and enhancements for the site.
      </action>
      <action issue="LOG4J2-868" dev="mattsicker" type="add">
        Add ShutdownCallbackRegistry interface for customizable shutdown callback handling. This is particularly
        useful for application servers that wish to integrate with Log4j 2.
      </action>
      <action issue="LOG4J2-866" dev="rpopma" type="fix" due-to="Gerard Weatherby">
        Documentation: fixed missing closing parenthesis in code example.
      </action>
      <action issue="LOG4J2-862" dev="mattsicker" type="fix" due-to="Michael Sutherland">
        Fixed classloader issue that prevented Log4j from finding the implementation when used in a custom Ant task.
      </action>
      <action issue="LOG4J2-589" dev="rpopma" type="add">
        Supported filtering on custom log levels in configuration.
      </action>
      <action issue="LOG4J2-861" dev="rpopma" type="fix">
        Documentation: fix broken links on left navigation Extending Log4j Configuration sub-menu.
      </action>
      <action issue="LOG4J2-856" dev="rpopma" type="add">
        Documentation: add sections on the JUL Adapter, IO Streams and NoSQL Appenders to the Maven and Ivy page.
      </action>
      <action issue="LOG4J2-797" dev="rpopma" type="fix" due-to="Andreas Rytina">
        Documentation: clarified why log4j-core is a compile time dependency in Maven and Ivy page.
      </action>
      <action issue="LOG4J2-855" dev="rpopma" type="fix">
        Documentation: fix broken links on Appenders manual page.
      </action>
      <action issue="LOG4J2-807" dev="rpopma" type="fix">
        Prevent NPE when configuration with AsyncLogger/AsyncRoot is reloaded.
      </action>
      <action issue="LOG4J2-848" dev="ggregory" type="add">
        Add a Java lookup to provide nicely formatted runtime version information.
      </action>
      <action issue="LOG4J2-809" dev="mattsicker" type="add">
        Move reflection utility class to API's private utility classes.
      </action>
      <action issue="LOG4J2-845" dev="mattsicker" type="update">
        Add 2.1.0 to compatible versions in Log4j API ProviderUtil and update Log4jAPIVersion to 2.1.0 in
        core META-INF/log4j-provider.properties.
      </action>
      <action issue="LOG4J2-833" dev="rpopma" type="add">
        Documentation: added Runtime Dependencies link to left nav-bar on site.
      </action>
      <action issue="LOG4J2-816" dev="rpopma" type="add">
        Documentation: added section on XInclude to user manual Configuration page.
      </action>
      <action issue="LOG4J2-678" dev="rpopma" type="fix" due-to="Matt Sicker">
        Documentation: fixed minor issues with Log4j2 web site/documentation.
      </action>
      <action issue="LOG4J2-844" dev="rpopma" type="update">
        Update JMH to 1.1 from 0.7.2.
      </action>
      <action issue="LOG4J2-843" dev="rpopma" type="fix">
        Migrate JpaHyperSqlAppenderTest JUnit performance test to log4j-perf.
      </action>
      <action issue="LOG4J2-842" dev="rpopma" type="fix">
        Migrate JpaH2AppenderTest JUnit performance test to log4j-perf.
      </action>
      <action issue="LOG4J2-841" dev="rpopma" type="fix">
        Migrate JdbcHyperSqlAppenderTest JUnit performance test to log4j-perf.
      </action>
      <action issue="LOG4J2-840" dev="rpopma" type="fix">
        Migrate JdbcH2AppenderTest JUnit performance test to log4j-perf.
      </action>
      <action issue="LOG4J2-830" dev="rpopma" type="fix">
        Respect external interrupt signal to allow application shutdown after joining AsyncAppender thread.
      </action>
      <action issue="LOG4J2-813" dev="ggregory" type="fix" due-to="David Erichsen, Brandon Barry">
        MarkerManager Log4jMarker.hasParents() returns opposite of correct result.
      </action>
      <action issue="LOG4J2-785" dev="rpopma" type="fix">
        Documentation: fixed capitalization inconsistency in user manual example config.
      </action>
      <action issue="LOG4J2-829" dev="rpopma" type="fix">
        Fixed issue in RollingFile filePattern: backslashes are path separators, not escape characters.
      </action>
      <action issue="LOG4J2-547" dev="mattsicker" type="add">
        Add the Log4j IOStreams component.
      </action>
      <action issue="LOG4J2-431" dev="rpopma" type="add" due-to="Claude Mamo">
        Added Memory-Mapped File Appender.
      </action>
      <action issue="LOG4J2-832" dev="ggregory" type="fix" due-to="Seth Leger">
        ThrowableProxy fails if a class in logged stack trace throws java.lang.Error from initializer
      </action>
      <action issue="LOG4J2-831" dev="rpopma" type="update">
        Documentation: updated FAQ "which jars" diagrams for JUL bridge and 2.1 version.
      </action>
      <action issue="LOG4J2-827" dev="mattsicker" type="add">
        Support use of TypeConverter classes through the standard Plugin system.
      </action>
      <action issue="LOG4J2-745" dev="mattsicker" type="fix" due-to="Scott Harrington">
        Avoid ConverterKey plugin clashes by using a more predictable plugin loading infrastructure.
        Plugins have been segmented into three parts: class path, user-specified packages, and OSGi bundles.
      </action>
      <action issue="LOG4J2-798" dev="mattsicker" type="fix" due-to="Scott Harrington">
        Fixed plugin scanning redundancy causing massive slowdowns in certain environments.
      </action>
      <action issue="LOG4J2-753" dev="rpopma" type="fix">
        Reduced CachedClock thread contention.
      </action>
      <action issue="LOG4J2-819" dev="mattsicker" type="fix" due-to="Gary Gregory">
        Fixed memory leak in Tomcat 6 caused by clock background threads unintentionally
        started by Tomcat after web application stop.
      </action>
      <action issue="LOG4J2-825" dev="mattsicker" type="add">
        Add simple validation constraint annotations for the Plugin system.
      </action>
      <action issue="LOG4J2-428" dev="ggregory" type="add" due-to="Mark Paluch, Mikael Ståldal">
        Implement a GELF layout.
      </action>
      <action issue="LOG4J2-391" dev="rgoers" type="fix" due-to="Kamal Bahadur">
        FlumePersistentManager now handles LockConflictExceptions in Berkeley Db when sending a batch.
      </action>
      <action issue="LOG4J2-782" dev="mattsicker" type="fix">
        Remove invalid Oracle Maven repository.
      </action>
      <action issue="LOG4J2-780" dev="mattsicker" type="update">
        Update Spring Framework to 3.2.11.RELEASE from 3.2.8.RELEASE.
      </action>
      <action issue="LOG4J2-815" dev="mattsicker" type="update">
        Unify the two JMS appenders into a single appender. Configurations written for 2.0 will still work in 2.1+.
      </action>
      <action issue="LOG4J2-608" dev="mattsicker" type="add">
        Add java.util.logging implementation based on log4j-api. See log4j-jul documentation for more details.
      </action>
      <action issue="LOG4J2-796" dev="rpopma" type="fix">
        Fixed issue where log4j-to-slf4j did not work correctly with SLF4J Simple Logger.
      </action>
      <action issue="LOG4J2-811" dev="ggregory" type="fix" due-to="Yogesh Rao">
        SimpleLogger throws ArrayIndexOutOfBoundsException for an empty array.
      </action>
      <action issue="LOG4J2-663" dev="mattsicker" type="fix" due-to="Florian Brunner">
        Fix OSGi Import-Package problem with the JMS API.
      </action>
      <action issue="LOG4J2-793" dev="mattsicker" type="add">
        Add support for custom SLF4J Markers in log4j-slf4j-impl module.
      </action>
      <action issue="LOG4J2-783" dev="rpopma" type="fix" due-to="Minglei Lee">
        PatternLayout should use platform character encoding by default, not UTF-8.
      </action>
      <action issue="LOG4J2-771" dev="ggregory" type="add">
        Add lookup for application main arguments.
      </action>
      <action issue="LOG4J2-787" dev="ggregory" type="add">
        Add lookup for JVM arguments.
      </action>
      <action issue="LOG4J2-790" dev="ggregory" type="update">
        Update Jackson to 2.4.2 from 2.4.1 (for XML and JSON processing).
      </action>
      <action issue="LOG4J2-766" dev="ggregory" type="update" due-to="Bruno P. Kinoshita">
        Incomplete documentation for JSONLayout.
      </action>
      <action issue="LOG4J2-800" dev="ggregory" type="update">
        All life cycle implementations should be serializable.
        This is still work in progress.
      </action>
      <action issue="LOG4J2-801" dev="ggregory" type="update">
        org.apache.logging.log4j.core.Logger should be serializable.
        This is still work in progress.
      </action>
      <action issue="LOG4J2-810" dev="ggregory" type="update">
        Update javax.mail to 1.5.2 from 1.5.0.
      </action>
      <action issue="LOG4J2-822" dev="ggregory" type="update">
        Update org.eclipse.persistence.jpa to 2.5.2 from 2.5.1.
      </action>
      <action issue="LOG4J2-867" dev="ggregory" type="update">
        FlumeAppender: maxDelay not in seconds, but milliseconds.
        Add time scale to some settings, for example maxDelayMillis instead of maxDelay.
        The old names are aliased for compatibility.
      </action>
    </release>
    <release version="2.0.2" date="2014-08-16" description="Bug fixes and enhancements">
      <action issue="LOG4J2-775" dev="ggregory" type="update">
        Update Apache Flume to 1.5.0.1 from 1.5.0.
      </action>
      <action issue="LOG4J2-773" dev="rpopma" type="fix">
        Site: log4j-core component pages were still using the old logo.
      </action>
      <action issue="LOG4J2-760" dev="rpopma" type="fix">
        Documentation improvement: link to dependency tree from log4j-core component page,
        link to log4j-core component page from FAQ page.
      </action>
      <action issue="LOG4J2-679" dev="rpopma" type="fix">
        Resolved race condition that caused log file rotation to fail with error: "Unable to create directory ..."
      </action>
      <action issue="LOG4J2-726" dev="rpopma" type="fix">
        Prevent application from hanging when PatternLayout configuration has opening '{' but no closing '}'.
      </action>
      <action issue="LOG4J2-769" dev="rpopma" type="fix" due-to="Scott Harrington">
        Startup takes a long time if you have empty packages attribute.
      </action>
      <action issue="LOG4J2-763" dev="rpopma" type="fix" due-to="Stephen Connolly">
        Improved asynchronous loggers and appenders to ensure the formatted message does not change even if
        parameters are modified by the application. (ParameterizedMessage was already safe.)
        Improved documentation.
      </action>
      <action issue="LOG4J2-729" dev="rpopma" type="fix">
        Emit warning message to console if no configuration file found.
      </action>
      <action issue="LOG4J2-765" dev="rpopma" type="fix">
        Improve warning message when missing log4j-core in the classpath.
      </action>
      <action issue="LOG4J2-722" dev="rpopma" type="fix">
        Clarified in documentation that Commons Logging jar is required when using log4j-jcl.
      </action>
      <action issue="LOG4J2-723" dev="rpopma" type="fix">
        Clarified in documentation that SLF4J API jar is required when using log4j-slf4j-impl.
      </action>
      <action issue="LOG4J2-730" dev="rpopma" type="update">
        Allow Log4jContextFactory subclasses to specify a custom ContextSelector.
      </action>
      <action issue="LOG4J2-759" dev="rpopma" type="fix">
        Fixed various minor site/documentation issues, mostly versioning related.
      </action>
      <action issue="LOG4J2-756" dev="rpopma" type="fix" due-to="Scott Harrington">
        Prevent JUnit test from creating unnecessary Log4j2Plugins.dat during build.
      </action>
    </release>
    <release version="2.0.1" date="2014-07-29" description="Bug fixes">
      <action issue="LOG4J2-744" dev="rpopma" type="fix" due-to="Scott Harrington">
        Avoid unnecessary Clock calls when TimestampMessage is logged.
      </action>
      <action issue="LOG4J2-704" dev="rpopma" type="fix">
        Improved error message if configuration file not found.
      </action>
      <action issue="LOG4J2-750" dev="ggregory" type="fix" due-to="Mike Calmus">
        Webapp configuration page has incorrect class name.
      </action>
      <action issue="LOG4J2-749" dev="rpopma" type="fix" due-to="Scott Harrington">
        Retain the default date pattern after fixing the ISO8601 pattern.
      </action>
      <action issue="LOG4J2-670" dev="rpopma" type="fix">
        DatePatternConverter ISO8601_PATTERN now conforms to ISO8601.
      </action>
      <action issue="LOG4J2-741" dev="rpopma" type="fix">
        Reinstate the package configuration attribute for discovering custom plugins.
      </action>
      <action issue="LOG4J2-742" dev="ggregory" type="fix" due-to="Pascal Chollet">
        XInclude not working with relative path.
      </action>
      <action issue="LOG4J2-740" dev="mattsicker" type="fix" due-to="Kosta Krauth">
        Fixed typo in webapp manual regarding sample web.xml file.
      </action>
      <action issue="LOG4J2-738" dev="ggregory" type="fix" due-to="Timothy Stack">
        RollingFileManager deadlock if async action thread fails to start.
      </action>
      <action issue="LOG4J2-736" dev="mattsicker" type="fix">
        Fixed log4j-bom so that it won't specify a default scope on any third party dependencies.
      </action>
      <action issue="LOG4J2-735" dev="mattsicker" type="fix">
        Fixed log4j-bom so that it won't interfere with spring-bom and others.
      </action>
      <action issue="LOG4J2-731" dev="mattsicker" type="fix">
        Updated documentation regarding extensions to LoggerContextFactory and Log4j 2 providers.
      </action>
      <action issue="LOG4J2-373" dev="mattsicker" type="fix">
        Fixed ClassLoader issues in loading Log4j providers in an OSGi environment.
      </action>
      <action issue="LOG4J2-725" dev="mattsicker" type="add">
        Added WebLoggerContextUtils class to log4j-web for helper methods useful for asynchronous servlets.
      </action>
      <action issue="LOG4J2-710" dev="rpopma" type="add">
        Added documentation for Custom Levels and Custom Loggers.
      </action>
      <action issue="LOG4J2-719" dev="rpopma" type="fix">
        Correctly handle NetworkOnMainThreadException thrown on Android during Log4j2 initialization.
      </action>
      <action issue="LOG4J2-716" dev="rpopma" type="fix">
        Automatically disable log4j JMX when detecting we are running on Android.
      </action>
      <action issue="LOG4J2-657" dev="rpopma" type="fix" due-to="Stefan Wehner">
        Fixed AbstractDatabaseManager to close connection on writeInternal error.
      </action>
      <action issue="LOG4J2-713" dev="ggregory" type="fix" due-to="Nelson Melina">
        Android: java.lang.VerifyError: org/apache/logging/log4j/core/util/Closer
      </action>
      <action issue="LOG4J2-703" dev="ggregory" type="fix" due-to="Nelson Melina">
        Android: Could not find class 'javax.naming.InitialContext', referenced from method org.apache.logging.log4j.core.lookup.JndiLookup.lookup.
      </action>
      <action issue="LOG4J2-732" dev="ggregory" type="updated">
        Update to LMAX Disruptor 3.3.0 from 3.2.1.
      </action>
      <action issue="LOG4J2-733" dev="ggregory" type="updated">
        Update to latest Jackson jars from the 2.4.1.X line.
      </action>
    </release>
    <release version="2.0" date="2014-07-12" description="GA Release">
      <action issue="LOG4J2-705" dev="rpopma" type="fix">
        Fixed issue where Async Logger does not log thread context stack data.
        API change: added method getImmutableStackOrNull() to ThreadContext.ContextStack interface.
      </action>
      <action issue="LOG4J2-631" dev="rpopma" type="fix">
        Update docs to clarify how to use formatter logger and standard logger together.
      </action>
      <action issue="LOG4J2-519" dev="rpopma" type="add">
        Added support for generating custom logger wrappers that replace the existing log levels
        and extended logger wrappers that add custom log levels to the existing ones.
      </action>
      <action issue="LOG4J2-441" dev="rgoers" type="fix">
        LoggerConfigs with no Level now inherit the Level from their parent.
      </action>
      <action issue="LOG4J2-696" dev="ggregory" type="add">
        RegexFilter does not match multiline log messages.
      </action>
      <action issue="LOG4J2-699" dev="rpopma" type="fix">
        PatternLayout manual page missing documentation on header/footer.
      </action>
      <action issue="LOG4J2-625" dev="rpopma" type="fix">
        Fixed Serialization error with SocketAppender and Async Loggers.
        (Fixed in RC2, but wasn't included in release notes.)
      </action>
      <action issue="LOG4J2-538" dev="rpopma" type="fix">
        JMX GUI: fixed occasional ArrayIndexOutOfBoundsException after pressing "reconfigure with XML below".
        (Fixed in RC2, but wasn't included in release notes.)
      </action>
      <action issue="LOG4J2-666" dev="rpopma" type="fix">
        AsyncLoggerContextSelector should ensure that different AsyncLoggerContext objects created by web app classloaders have unique names.
      </action>
      <action issue="LOG4J2-683" dev="mattsicker" type="fix" due-to="Jurriaan Mous">
        Fix annotation processor warnings on JDK 1.7+.
      </action>
      <action issue="LOG4J2-694" dev="mattsicker" type="fix">
        Fix strange compilation error that popped up in a test class.
      </action>
      <action issue="LOG4J2-692" dev="rgoers" type="fix">
        Update documentation to specify only Maven 3 is supported.
      </action>
      <action issue="LOG4J2-690" dev="rgoers" type="fix" due-to="Philip Helger">
        Log4j Web test dependencies should be in scope "test" in the pom.
      </action>
      <action issue="LOG4J2-682" dev="ggregory" type="fix" due-to="Scott Harrington">
        Special characters (tab and so on) in PatternLayout do not work.
      </action>
      <action issue="LOG4J2-685" dev="ggregory" type="update">
        Make org.apache.logging.log4j.core.layout.AbstractLayout immutable.
      </action>
      <action issue="LOG4J2-686" dev="ggregory" type="fix">
        Core's OptionConverter support for \b is broken (affects PatternLayout).
      </action>
      <action issue="LOG4J2-687" dev="ggregory" type="fix">
        Rename org.apache.logging.log4j.core.util.Closer.closeSilent() to closeSilently().
      </action>
      <action issue="LOG4J2-688" dev="ggregory" type="fix">
        Make org.apache.logging.log4j.core.layout.PatternLayout immutable.
      </action>
      <action issue="LOG4J2-689" dev="ggregory" type="update">
        Update Jackson to 2.4.1.
      </action>
      <action issue="LOG4J2-707" dev="ggregory" type="fix">
        Some exceptions are not logged when configuration problems are detected.
      </action>
      <action issue="LOG4J2-709" dev="ggregory" type="update">
        Update Apache Commons Logging to 1.2 from 1.1.3.
      </action>
    </release>
    <release version="2.0-rc2" date="2014-06-21" description="Bug fixes and enhancements">
      <action issue="LOG4J2-675" dev="rpopma" type="add">
        RollingFile and RollingRandomAccessFile now write the layout footer before rollover.
      </action>
      <action issue="LOG4J2-581" dev="rpopma" type="fix" due-to="Alexander Khokhlov">
        RollingRandomAccessFile now writes the layout header after rollover.
      </action>
      <action issue="LOG4J2-622" dev="rpopma" type="fix" due-to="Farooq Khan">
        RollingFileManager now correctly honours the bufferedIO configuration after rollover.
      </action>
      <action issue="LOG4J2-674" dev="rpopma" type="add">
        Made RollingFileAppender buffer size configurable.
      </action>
      <action issue="LOG4J2-141" dev="rpopma" type="fix" due-to="Joern Huxhorn">
        Improved documentation regarding log4j status logger.
      </action>
      <action issue="LOG4J2-539" dev="rpopma" type="fix" due-to="Colin Froggatt">
        Fixed issue with "Reconfigure using XML below" function in JMX Client GUI.
        ConfigurationSource is now a top-level class and can be obtained with Configuration.getConfigurationSource().
        LoggerContext.getConfiguration().getConfigurationSource()
        provides a reliable public method for obtaining a logger context's configuration location and content.
      </action>
      <action issue="LOG4J2-619" dev="rgoers" type="fix" due-to="Scott Harrington">
        Invalid XML configuration files do not prevent the config file from being checked again.
      </action>
      <action issue="LOG4J2-637" dev="rpopma" type="fix" due-to="Mansoor Sajjad, Jon Wilmoth">
        JMX: Updating a Logger's level via jConsole now correctly takes effect.
      </action>
      <action issue="LOG4J2-668" dev="rpopma" type="fix">
        Correctly process log events when combining AsyncLoggers with AsyncAppender.
      </action>
      <action issue="LOG4J2-669" dev="rpopma" type="fix">
        Prevent NPE when combining AsyncLoggers with AsyncLoggerConfigs.
      </action>
      <action issue="LOG4J2-42" dev="rgoers" type="add">
        Create an appender to route log events to the ServletContext log.
      </action>
      <action issue="LOG4J2-419" dev="rgoers" type="update" due-to="Woonsan Ko">
        Support default value for missing key in look ups with fallbacking to looking in the properties map.
      </action>
      <action issue="LOG4J2-563" dev="rgoers" type="fix" due-to="Michael Friedmann">
        FlumeAvroManager now always uses a client type of default_failover.
      </action>
      <action issue="LOG4J2-554" dev="rgoers" type="update">
        Allow configuration files to be located as Servlet Context resources.
      </action>
      <action issue="LOG4J2-535" dev="rgoers" type="fix">
        Reset rollover time when size rollover is triggered.
      </action>
      <action issue="LOG4J2-664" dev="mattsicker" type="fix">
        Moved plugin cache file to META-INF for OSGi compatibility.
      </action>
      <action issue="LOG4J2-640" dev="mattsicker" type="fix">
        Fix NPE that can be caused by a null ThreadContextClassLoader.
      </action>
      <action issue="LOG4J2-655" dev="mattsicker" type="add">
        Add Vagrantfile for testing in GNU+Linux.
      </action>
      <action issue="LOG4J2-651" dev="ggregory" type="fix">
        Log4j 2 throws ArrayIndexOutOfBoundsException.
      </action>
      <action issue="LOG4J2-654" dev="rpopma" type="add">
        Add log4j-perf module to provide a home for all log4j performance tests.
        Add support for JMH microbenchmark performance tests.
      </action>
      <action issue="LOG4J2-652" dev="mattsicker" type="add">
        Add support for default plugin values and attributes.
      </action>
      <action issue="LOG4J2-598" dev="mattsicker" type="add">
        Add support for types other than String for plugin factory values/attributes.
      </action>
      <action issue="LOG4J2-250" dev="rpopma" type="update">
        Refactor Log4jLogEvent to lazily create ThrowableProxy.
      </action>
      <action issue="LOG4J2-647" dev="ggregory" type="update">
        Upgrade to Flume 1.5.0.
      </action>
      <action issue="LOG4J2-644" dev="ggregory" type="add">
        Implement a SecureSocketAppender and secure server (SSL/TLS).
      </action>
      <action issue="LOG4J2-646" dev="ggregory" type="update">
        Merge the TLS Syslog appender into the Syslog appender.
      </action>
      <action issue="LOG4J2-620" dev="rgoers" type="fix">
        Perform reconfiguration in a separate thread to prevent deadlocks.
      </action>
      <action issue="LOG4J2-641" dev="mattsicker" type="update">
        Override commons-logging dependency version in tests.
      </action>
      <action issue="LOG4J2-639" dev="rpopma" type="fix" due-to="Mck SembWever">
        Prevent NPE in AsyncLogger and AsyncLoggerConfig if logger is used after log4j has been shut down.
      </action>
      <action issue="LOG4J2-469" dev="rgoers" type="fix">
        FailoverAppender was not resetting its status after the primary appender recovered.
      </action>
      <action issue="LOG4J2-623" dev="rgoers" type="fix">
        Generate MDC properties as a JSON map in JSONLayout.
      </action>
      <action issue="LOG4J2-566" dev="rpopma" type="update" due-to="Luigi Alice">
        Made RollingRandomAccessFileAppender buffer size configurable.
      </action>
      <action issue="LOG4J2-520" dev="rpopma" type="fix" due-to="JavaTech, Andre Bogus">
        Resolved issue where AsyncAppender dropped events if queue still contained
        events when application is stopped.
      </action>
      <action issue="LOG4J2-392" dev="rpopma" type="fix" due-to="Andre Bogus">
        Resolved a problem with the previous solution for LOG4J2-392 that resulted in dropped events
        when using AsyncLoggerConfig with slow appenders when application is stopped.
      </action>
      <action issue="LOG4J2-613" dev="mattsicker" type="fix">
        The OSGi version of log4j-web imports Servlet 2.5 at minimum instead of 3.0.
      </action>
      <action issue="LOG4J2-602" dev="rgoers" type="fix">
        Unit tests are now less verbose during the build process.
      </action>
      <action issue="LOG4J2-570" dev="mattsicker" type="fix">
        Fix shutdown thread memory leak in servlet containers.
      </action>
      <action issue="LOG4J2-628" dev="rpopma" type="update">
        Use Clock to generate all log event timestamps, not just for Async Loggers.
      </action>
      <action issue="LOG4J2-629" dev="rpopma" type="add">
          Document the system properties used in Log4J 2.
      </action>
      <action issue="LOG4J2-542" dev="rgoers" type="fix">
        Make Throwable transient in ThrowableProxy.
      </action>
      <action issue="LOG4J2-617" dev="mattsicker" type="update">
        Update SLF4J to 1.7.7.
      </action>
      <action issue="LOG4J2-616" dev="mattsicker" type="update">
        Update Jackson to 2.3.3.
      </action>
      <action issue="LOG4J2-440" dev="mattsicker" type="fix">
        During shutdown, a NullPointerException could be thrown due to the NullConfiguration class no longer being
        available to the ClassLoader.
      </action>
      <action issue="LOG4J2-346" dev="mattsicker" type="fix">
        Cyclic dependency with log4j-slf4j-impl in OSGi.
      </action>
      <action issue="LOG4J2-345" dev="mattsicker" type="fix">
        The log4j-1.2-api module didn't export any packages to OSGi.
      </action>
      <action issue="LOG4J2-605" dev="mattsicker" type="fix">
        Password data from the NoSQL plugins no longer shows up in cleartext in debug logging.
      </action>
      <action issue="LOG4J2-448" dev="rgoers" type="fix" due-to="X86core">
        A StringIndexOutOfBounds exception could occur during property substitution.
      </action>
      <action issue="LOG4J2-597" dev="rgoers" type="fix">
        StatusLogger was not skipping multiple instances of the FQCN class, causing messages from classes in
        the Verbose list to be printed.
      </action>
      <action issue="LOG4J2-585" dev="rgoers" type="update" due-to="Bruce Brouwer">
        Add support for multiple parents to Markers.
      </action>
      <action issue="LOG4J2-595" dev="mattsicker" type="add">
        Introduce Java annotation processor as the new plugin pre-caching mechanism. This is available in log4j-core.
        All custom plugins created before this should be re-built against the current log4j-core.
      </action>
      <action issue="LOG4J2-564" dev="mattsicker" type="fix">
          Renamed SLF4J logger class to Log4jLogger.
      </action>
      <action issue="LOG4J2-579" dev="ggregory" type="fix">
          Rework Level comparison APIs.
      </action>
      <action issue="LOG4J2-576" dev="ggregory" type="add">
          Add org.apache.logging.log4j.Logger.getLevel().
      </action>
      <action issue="LOG4J2-574" dev="rpopma" type="update">
          Make Blocking the default WaitStrategy for Async Loggers.
      </action>
      <action issue="LOG4J2-555" dev="rpopma" type="update" due-to="Bruce Brouwer">
          Introduce ExtendedLogger interface to facilitate implementing and extending Loggers.
      </action>
      <action issue="LOG4J2-560" dev="rgoers" type="fix">
          SyslogAppenderTest and RFC5424LayoutTest were failing in Java 8.
      </action>
      <action issue="LOG4J2-561" dev="ggregory" type="update" due-to="vibin">
        Allow spaces around commas in Configuration's package attribute.
      </action>
      <action issue="LOG4J2-547" dev="rgoers" type="update" due-to="Bruce Brouwer">
        Have Logger API expose a PrintWriter instead of custom LoggerStream.
      </action>
      <action issue="LOG4J2-439" dev="rgoers" type="add" due-to="Bruce Brouwer">
        Add EncodingPatternConverter to escape newlines and HTML special characters.
      </action>
      <action issue="LOG4J2-496" dev="rgoers" type="update">
        Allow header and footer to be specified as lookup patterns in PatternLayout.
      </action>
      <action issue="LOG4J2-499" dev="rgoers"  type="fix">
        Add equals and hashcode to Log4jLogEvent.
      </action>
      <action issue="LOG4J2-410" dev="rgoers" type="update" due-to="Ivlin Zeng">
        SLf4JLogger is now Serializable.
      </action>
      <action issue="LOG4J2-427" dev="rgoers" type="add" due-to="Alexander Reelsen">
        Add support for configuration via YAML.
      </action>
      <action issue="LOG4J2-378" dev="rgoers" type="fix">
        Add DateLookup and ThreadContextLookup to default lookups.
      </action>
      <action issue="LOG4J2-468" dev="rgoers" type="update">
        Add support to add a LoggerConfig. Document two ways to modify the configuration.
      </action>
      <action issue="LOG4J2-582" dev="ggregory" type="update">
        Rename org.apache.logging.log4j.core.net.SocketServer to TCPSocketServer and refactor with UDP.
      </action>
      <action issue="LOG4J2-592" dev="ggregory" type="update">
        Update Jackson to 2.3.2 from 2.2.2.
      </action>
    </release>
    <release version="2.0-rc1" date="2014-02-16" description="Bug fixes and enhancements">
      <action dev="nickwilliams" type="delete">
        Removed the DataSourceConnectionSource and the &lt;DriverManager&gt; plugin for the JDBC Appender. It is not
        safe to use. Please use the DataSource or factory connection sources backed by a connection pool.
      </action>
      <action dev="nickwilliams" type="update">
        Renamed the org.apache.logging.log4j.core.appender.db.nosql.mongo package to
        org.apache.logging.log4j.core.appender.db.nosql.mongodb.
      </action>
      <action dev="grobmeier" type="update">
        Renamed the org.apache.logging.log4j.core.appender.db.nosql.couch package to
        org.apache.logging.log4j.core.appender.db.nosql.couchdb.
      </action>
      <action issue="LOG4J2-500" dev="rpopma" type="fix">
        (JMX - ObjectNames changed!) Unloading one web application unloads JMX MBeans for all web applications.
      </action>
      <action issue="LOG4J2-507" dev="ggregory" type="update">
        Space Level numbers by 100 instead of 1.
      </action>
      <action issue="LOG4J2-531" dev="rpopma" type="fix" due-to="Geoff Ballinger">
        Fixed bugs where rolled log files were overwritten by RollingFile appender with
        composite time and size based policies.
      </action>
      <action issue="LOG4J2-475" dev="nickwilliams" type="fix" due-to="Matt Sicker">
        Changed the MongoDBConnection to add a MongoDB encoding hook instead of a decoding hook.
      </action>
      <action issue="LOG4J2-489" dev="nickwilliams" type="fix">
        Fixed the JPAAppender's overuse of transactions by connecting (borrowing from pool) on new write internal or on
        flush.
      </action>
      <action issue="LOG4J2-457" dev="nickwilliams" type="fix">
        Fixed failure of JDBC and JPA appender to properly release database connections by connecting (borrowing from
        pool) on new write internal or on flush.
      </action>
      <action issue="LOG4J2-442" dev="nickwilliams" type="fix">
        Fixed problem with JDBC and JPA appender connectivity in WebSphere by connecting (borrowing from pool) on new
        write internal or on flush.
      </action>
      <action issue="LOG4J2-438" dev="nickwilliams" type="fix">
        Ensured the JDBCAppender commits transactions after a single write or a flush of multiple writes.
      </action>
      <action issue="LOG4J2-407" dev="nickwilliams" type="fix">
        Fixed inability to recover from lost database connection in database appenders by connecting (borrowing from
        pool) on new write internal or on flush.
      </action>
      <action issue="LOG4J2-530" dev="rpopma" type="add">
        (JMX) JMX Client GUI should dynamically update when LoggerContext MBeans are registered/unregistered in MBean
        server.
      </action>
      <action issue="LOG4J2-511" dev="rpopma" type="fix" due-to="James Pretorius">
        Stop AsyncLoggerConfig Disruptor thread(s), then AsyncAppender thread(s) first
        before stopping other appenders.
      </action>
      <action issue="LOG4J2-392" dev="rpopma" type="fix" due-to="ilynaf, Andre Bogus">
        Stop AsyncLoggerConfig Disruptor thread(s), then AsyncAppender thread(s) first
        before stopping other appenders.
      </action>
      <action issue="LOG4J2-345" dev="rpopma" type="fix" due-to="Roland Weiglhofer, Matt Sicker">
        (OSGi) logging.log4j-1.2-api doesn't export the log4j API 1.2. Dependent bundles can not be resolved.
      </action>
      <action issue="LOG4J2-523" dev="ggregory" type="fix">
        LocalizedMessage serialization is broken.
      </action>
      <action issue="LOG4J2-385" dev="rpopma" type="fix" due-to="Ace Funk, Porfirio Partida">
        Fixed issues with time-based file rollover (monthly, weekly, hourly and every minute).
      </action>
      <action issue="LOG4J2-452" dev="nickwilliams" type="fix">
        Added a ServletContext attribute that, when set to "true", disables Log4j's auto-initialization in
        Servlet 3.0+ web applications.
      </action>
      <action issue="LOG4J2-512" dev="nickwilliams" type="fix" due-to="Chandra Sekhar Kakarla, Matt Sicker">
        Exposed Log4j web support interface and methods and the LoggerContext through ServletContext attributes
        so that threads not affected by filters (such as asynchronous threads) can utilize the LoggerContext. Also
        updated the Log4j filter so that it supports async.
      </action>
      <action issue="LOG4J2-409" dev="nickwilliams" type="fix" due-to="Frank Steinmann, Thomas Neidhart">
        Created a utility to properly escape backslashes before creating URIs, and changed URI creation to use the
        utility instead of instantiating URI directly.
      </action>
      <action issue="LOG4J2-344" dev="nickwilliams" type="fix" due-to="Keir Lawson, Tomasz Wladzinski">
        Changed the Servlet 3.0 auto-initializer to add the filter by class to get around a WebLogic bug.
      </action>
      <action issue="LOG4J2-359" dev="nickwilliams" type="fix" due-to="Abhinav Shah">
        Changed the Servlet 3.0 auto-initializer so that it does nothing in a Servlet 2.5 or older application. This
        ensures behavioral consistency across containers. This includes additional fixes to abort initialization if a
        duplicate filter already exists and to check the actual Servlet EFFECTIVE version.
      </action>
      <action issue="LOG4J2-517" dev="rpopma" type="fix">
        Switch in log4j-1.2-api Category.getEffectiveLevel has no cases for FATAL, OFF.
      </action>
      <action issue="LOG4J2-41" dev="rgoers" type="update" due-to="Nick Williams">
        Add support for custom logging levels.
      </action>
      <action issue="LOG4J2-406" dev="rpopma" type="fix" due-to="Kerrigan Joseph">
        (JMX) Unregister all log4j JMX MBeans when the LoggerContext is stopped
        to allow web application classes to be GC-ed on undeploy.
      </action>
      <action issue="LOG4J2-405" dev="rgoers" type="fix">
        Configuration was being processed twice at startup.
      </action>
      <action issue="LOG4J2-479" dev="rpopma" type="add" due-to="MK">
        ThreadContext now uses plain ThreadLocal by default, unless system property
        isThreadContextMapInheritable has value "true".
      </action>
      <action issue="LOG4J2-398" dev="rgoers" type="fix">
        Configure properties and setup Interpolator before processing rest of configuration.
      </action>
      <action issue="LOG4J2-481" dev="rgoers" type="add" due-to="Matt Sicker">
        Add Stream interface to Loggers.
      </action>
      <action issue="LOG4J2-490" dev="rgoers" type="update" due-to="Matt Sicker">
        Update EasyMock to version 3.2.
      </action>
      <action issue="LOG4J2-470" dev="rgoers" type="fix">
        hostName property was not being set until after the first configuration element.
      </action>
      <action issue="LOG4J2-464" dev="rgoers" type="fix">
        Support arrays as sub-elements of a JSON configuration.
      </action>
      <action issue="LOG4J2-492" dev="rpopma" type="fix" due-to="Shaddy Baddah, Herlani Junior">
        (JMX) Fixed MalformedObjectNameException if context name contains '=' or newline characters.
      </action>
      <action issue="LOG4J2-377" dev="rpopma" type="fix" due-to="Roland Weiglhofer, Matt Sicker">
        (OSGi) Fix NPE during shutdown.
      </action>
      <action issue="LOG4J2-463" dev="rpopma" type="fix" due-to="Michael Diamond, Matt Sicker">
        Fixed documentation for MyApp example application in the Automatic Configuration section
      </action>
      <action issue="LOG4J2-408" dev="rpopma" type="fix" due-to="Dongqing Hu, Matt Sicker">
        Fixed error in documentation code example in manual/eventlogging.html
      </action>
      <action issue="LOG4J2-451" dev="rpopma" type="fix" due-to="Vinay Pothnis, Matt Sicker">
        Fixed typo in documentation: system property should be log4j2.loggerContextFactory
      </action>
      <action issue="LOG4J2-443" dev="rpopma" type="fix" due-to="Colin Froggatt, Tudor Har">
        (JMX) Fixed issue where log4j2 LoggerContext did not show up in JMX GUI or JConsole.
      </action>
      <action issue="LOG4J2-485" dev="rpopma" type="fix">
        Fixed issue where toString methods that perform logging could deadlock AsyncAppender.
      </action>
      <action issue="LOG4J2-445" dev="rpopma" type="fix" due-to="Anthony Baldocchi">
        ResolverUtil cannot find packages in file URLs which include the '+' character.
      </action>
      <action issue="LOG4J2-430" dev="rgoers" type="fix" due-to="David Gstir">
        Use the formatted Message in RFC5424Layout for non-StructuredDataMessages.
      </action>
      <action issue="LOG4J2-459" dev="rgoers" type="fix">
        Set external context when constructing the LoggerContext.
      </action>
      <action issue="LOG4J2-466" dev="rpopma" type="fix" due-to="Jan Tepke">
        Cannot load log4j2 config file if path contains plus '+' characters.
      </action>
      <action issue="LOG4J2-462" dev="rpopma" type="fix" due-to="Daisuke Baba">
        Fix LogEvent to never return null Level, fixes LevelPatternConverter.format may throw NPE.
      </action>
      <action issue="LOG4J2-465" dev="rpopma" type="fix" due-to="Daisuke Baba">
        Fix LogEvent to never return null Level, fixes ThresholdFilter throws NPE.
      </action>
      <action issue="LOG4J2-471" dev="rpopma" type="fix" due-to="Anthony Baldocchi">
        Fixed issue where toString methods that perform logging could deadlock AsyncLogger.
      </action>
      <action issue="LOG4J2-482" dev="rpopma" type="add" due-to="Hongdi Ren">
        Documentation fix: The attribute of Route to refer to an appender is "ref" not "AppenderRef".
      </action>
      <action issue="LOG4J2-467" dev="rpopma" type="add" due-to="Anthony Baldocchi">
        Added option to toggle Thread name caching in AsyncLogger.
      </action>
      <action issue="LOG4J2-478" dev="ggregory" type="fix" due-to="Michael Friedmann.">
        The message and ndc fields are not JavaScript escaped in JSONLayout.
      </action>
      <action issue="LOG4J2-455" dev="rpopma" type="fix" due-to="Robin Zhang Tao">
        RingBufferLogEvent should return Message timestamp for TimestampMessage messages.
      </action>
      <action issue="LOG4J2-477" dev="rpopma" type="fix" due-to="Tal Liron">
        NPE in ClassLoaderContextSelector.
      </action>
      <action issue="LOG4J2-454" dev="rpopma" type="fix" due-to="Robin Zhang Tao">
        TimeBasedTriggeringPolicy should use event time millis.
      </action>
      <action issue="LOG4J2-472" dev="rpopma" type="fix" due-to="Tal Liron">
        BaseConfiguration class does not properly implement Configuration interface.
      </action>
      <action issue="LOG4J2-447" dev="ggregory" type="fix" due-to="Jeff Hudren, Mark Paluch, Scott Deboy">
        XMLLayout does not include marker name.
      </action>
      <action issue="LOG4J2-453" dev="rgoers" type="update">
        Update Flume Appender to use Flume 1.4.0.
      </action>
      <action issue="LOG4J2-423" dev="rpopma" type="add">
        (JMX) Added MBeans for instrumenting AsyncAppenders and AsyncLogger RingBuffers,
        exposing queue size, remaining capacity and other attributes.
      </action>
      <action issue="LOG4J2-323" dev="rpopma" type="fix">
        Resolved memory leak by releasing reference to ThreadLocal when
        AsyncLogger is stopped.
      </action>
      <action issue="LOG4J2-425" dev="rpopma" type="fix">
        Resolved memory leak by populating AsyncLoggerConfigHelper ring buffer
        via EventTranslatorTwoArg, eliminating the need for a ThreadLocal.
      </action>
      <action issue="LOG4J2-420" dev="ggregory" type="add">
        Create a lookup for resource bundle substitution.
      </action>
      <action issue="LOG4J2-417" dev="ggregory" type="fix">
        Fix Event Level / LoggerConfig Level table at the architecture documentation page.
      </action>
      <action issue="LOG4J2-415" dev="ggregory" type="add">
        Format log event time as UNIX time (seconds or milliseconds).
      </action>
      <action issue="LOG4J2-404" dev="rgoers" type="fix" due-to="Kamal Bahadur">
        @EnterpriseNumber" was missing in the ID of structured data when RFC5424Layout is used
      </action>
      <action issue="LOG4J2-379" dev="rpopma" type="fix">
        Fixed issue that prevented Log4J from working in Google App Engine.
      </action>
      <action issue="LOG4J2-401" dev="ggregory" type="add">
        Configure FileAppender buffer size.
      </action>
      <action issue="LOG4J2-402" dev="ggregory" type="add">
        Configure RandomAccessFileAppender buffer size.
      </action>
      <action issue="LOG4J2-528" dev="ggregory" type="update">
        Rename package org.apache.logging.log4j.core.appender.rolling.helper to org.apache.logging.log4j.core.appender.rolling.action.
      </action>
      <action issue="LOG4J2-532" dev="ggregory" type="update">
        Resource leak in Flume appender when it cannot create a BerkeleyDB db.
      </action>
      <action issue="LOG4J2-413" dev="ggregory" type="update">
        PatternLayout option to not output ANSI escape codes if no Console is available.
      </action>
    </release>
    <release version="2.0-beta9" date="2013-09-14" description="Bug fixes and enhancements">
      <action issue="LOG4J2-317" dev="ggregory" type="update">
        Renamed FastFileAppender and FastRollingFileAppender to RandomAccessFileAppender
        and RollingRandomAccessFileAppender. Configurations using the Fast(Rolling)File element
        no longer work and should be modified to use the (Rolling)RandomAccessFile element.
      </action>
      <action dev="nickwilliams" type="update">
        Changed the "suppressExceptions" configuration attribute for all Appenders to "ignoreExceptions" to avoid
        confusion with Java 7 suppressed exceptions. Also renamed the Appender#isExceptionSuppressed() method to
        Appender#ignoreExceptions() to avoid the same confusion. All Appenders by default internally log and then ignore
        exceptions encountered while logging. Setting "ignoreExceptions" to "false" on an Appender causes it to allow
        exceptions to propagate to the caller. You must set "ignoreExceptions" to "false" for Appenders you are wrapping
        in the Failover Appender.
      </action>
      <action dev="nickwilliams" type="update">
        Changed the (relatively new) PatternLayout configuration attribute "suppressExceptions" to
        "alwaysWriteExceptions" to more correctly indicate what it does. As such, the meaning of this attribute has
        reversed (previous "true"s should become "false"s, and vice versa). Since this was an undocumented attribute up
        until now, it's unlikely this change will affect any users.
      </action>
      <action issue="LOG4J2-226" dev="rgoers" type="fix">
        Fix table of contents generation in pdf.
      </action>
      <action issue="LOG4J2-395" dev="rgoers" type="fix" due-to="Abhinav Shah">
        Allow classpath scheme when specifying configuration file location as a system property.
      </action>
      <action issue="LOG4J2-393" dev="rgoers" type="fix">
        Initialize PluginManager once during configuration. Move advertisement setup into BaseConfiguration.
      </action>
      <action issue="LOG4J2-391" dev="rgoers" type="fix" due-to="Kamal Bahadur">
        FlumePersistentManager now handles LockConflictExceptions in Berkeley Db.
      </action>
      <action issue="LOG4J2-399" dev="ggregory" type="add">
        Allow the default file rollover strategy to define the compression level.
      </action>
      <action issue="LOG4J2-338" dev="rgoers" type="add" due-to="Tibor Benke">
        Add TLSAppender. Also added missing license headers to several files.
      </action>
      <action issue="LOG4J2-380" dev="rgoers" type="fix">
        Use rollover date when substituting ${date} in the filePattern.
      </action>
      <action issue="LOG4J2-253" dev="rpopma" type="add">
        Added FAQ page to the site.
      </action>
      <action issue="LOG4J2-362" dev="rpopma" type="add">
        Add a diagram to the site (FAQ page) that explains when to use which jar.
      </action>
      <action issue="LOG4J2-322" dev="nickwilliams" type="fix">
        Centralized reflective use of Reflection#getCallerClass and properly handled its instability in various versions
        of Java.
      </action>
      <action issue="LOG4J2-293" dev="rgoers" type="fix">
        Reset the Configuration if the ClassLoaderContextSelector creates a LoggerContext without a configuration
        location and then is later provided one.
      </action>
      <action issue="LOG4J2-293" dev="nickwilliams" type="fix" due-to="Abhinav Shah">
        Changed the ConfigurationFactory to recognize and properly use the classpath: URI scheme in addition to the
        classloader: URI scheme.
      </action>
      <action issue="LOG4J2-359" dev="nickwilliams" type="fix" due-to="Abhinav Shah">
        Changed the Servlet 3.0 auto-initializer so that it does nothing in a Servlet 2.5 or older application. This
        ensures behavioral consistency across containers.
      </action>
      <action issue="LOG4J2-374" dev="ggregory" type="add" due-to="Tibor Benke">
        Add more options to PatternLayout to display more detailed information about a Throwable.
      </action>
      <action issue="LOG4J2-383" dev="ggregory" type="add">
        [Pattern Layout] Customize level names by length.
      </action>
      <action issue="LOG4J2-384" dev="ggregory" type="add">
        [Pattern Layout] Customize level names to lower-case.
      </action>
      <action issue="LOG4J2-355" dev="ggregory" type="update" due-to="Tibor Benke">
        Add support for multiple SD-ELEMENTs in a RFC 5424 syslog message.
      </action>
      <action dev="nickwilliams" type="update">
        Cleaned up tests and cleared up documentation for the JPA appender following the resolution of EclipseLink
        issue #412454.
      </action>
      <action issue="LOG4J2-310" dev="rpopma" type="fix" due-to="Olivier Lemasle">
        Fixed issue where SMTPAppender did not send mails with error or fatal level without prior info event.
      </action>
      <action issue="LOG4J2-368" dev="rgoers" type="fix">
        Add PatternLayout constructor to Log4j 1.2 bridge for Velocity.
      </action>
      <action issue="LOG4J2-333" dev="ggregory" type="fix" due-to="Hervé Boutemy">
        Match artifact ids with Maven module names.
      </action>
      <action issue="LOG4J2-364" dev="rgoers" type="add" due-to="David Nault">
        Add WebLookup to retrieve information from the ServletContext.
      </action>
      <action issue="LOG4J2-367" dev="ggregory" type="fix" due-to="David Parry">
        JMS appenders send two messages for one append.
      </action>
      <action issue="LOG4J2-319" dev="ggregory" type="fix">
        Double stack trace logging when using %throwable in %style and %highlight.
      </action>
      <action issue="LOG4J2-360" dev="rgoers" type="add">
        Allow Plugins to have aliases.
      </action>
      <action issue="LOG4J2-358" dev="nickwilliams" type="fix">
        NoSQLAppender using MongoDB provider ignores username and password attributes
      </action>
      <action issue="LOG4J2-356" dev="ggregory" type="add">
        Create a JSON Layout.
      </action>
      <action issue="LOG4J2-343" dev="rpopma" type="fix" due-to="Henning Schmiedehausen">
        Removed unnecessary generics from Appender interface and implementing classes.
      </action>
      <action issue="LOG4J2-351" dev="rpopma" type="fix" due-to="Roland Weiglhofer">
        [OSGi] wrong Fragment-Host in manifest files.
      </action>
      <action issue="LOG4J2-336" dev="rpopma" type="fix" due-to="Andre Bogus">
        AsyncLogger errors after multiple calls to LoggerContext.reconfigure().
      </action>
      <action issue="LOG4J2-347" dev="rpopma" type="fix" due-to="David Phillips">
        Give the AsyncAppender thread a more descriptive name for easier debugging/profiling.
      </action>
      <action issue="LOG4J2-332" dev="rgoers" type="fix" due-to="Hervé Boutemy">
        Modified documentation to refer to SLF4J Binding instead of SLF4J Bridge.
      </action>
      <action issue="LOG4J2-342" dev="rgoers" type="fix">
        Ignore xml:base attributes.
      </action>
      <action issue="LOG4J2-309" dev="rgoers" type="fix">
        Insure jars and distributions only have a single License and Notice file.
      </action>
      <action issue="LOG4J2-341" dev="ggregory" type="add">
        Enable XInclude for XML configurations.
      </action>
      <action issue="LOG4J2-320" dev="ggregory" type="fix">
        JPAAppender stops logging because META-INF/log4j-provider.properties is left open.
      </action>
      <action issue="LOG4J2-335" dev="rgoers" type="fix">
        FlumePersistentManager's writer thread had high CPU usage.
      </action>
      <action issue="LOG4J2-331" dev="nickwilliams" type="fix">
        Removed erroneous check for affected MongoDB records, which always returns zero on inserts.
      </action>
      <action issue="LOG4J2-330" dev="nickwilliams" type="fix">
        Added a BSON Transformer so that MongoDB can persist Log4j events.
      </action>
      <action issue="LOG4J2-329" dev="rgoers" type="fix">
        StatusLogger now only creates StatusData objects if they are the appropriate logging level.
      </action>
      <action issue="LOG4J2-328" dev="rgoers" type="fix">
        FlumePersistentManager was calling Berkeley DB's count method too frequently.
      </action>
      <action issue="LOG4J2-280" dev="rpopma" type="fix">
        Additional fix to make AsyncAppender threads daemon threads and improve their thread name.
      </action>
      <action issue="LOG4J2-165" dev="rgoers" type="fix">
        The slf4j-ext jar is now an optional dependency of the SLF4J bridge.
      </action>
      <action issue="LOG4J2-318" dev="rgoers" type="update">
        Allow shutdown hook to be disabled in the configuration.
      </action>
      <action issue="LOG4J2-166" dev="rgoers" type="fix">
        RoutingAppender's default Route can now be an appender reference.
      </action>
      <action issue="LOG4J2-313" dev="rgoers" type="add" due-to="Woonsan Ko">
        Add JNDILookup plugin.
      </action>
      <action issue="LOG4J2-299" dev="rgoers" type="fix">
        Add getThrowable method to ThrowableProxy.
      </action>
      <action issue="LOG4J2-216" dev="rgoers" type="fix">
        ThrowableProxy no longer extends Throwable.
      </action>
      <action issue="LOG4J2-311" dev="rpopma" type="fix">
        Synchronized flush() and close() methods in the XxxFileManager and OutputStreamManager classes.
      </action>
      <action issue="LOG4J2-312" dev="ggregory" type="update">
        XML layout improvements (compact vs. pretty, namespace, namespace prefix, root element).
      </action>
      <action issue="LOG4J2-388" dev="ggregory" type="update">
        Update Java Mail dependency to 1.5.0 from 1.4.7.
      </action>
      <action issue="LOG4J2-325" dev="ggregory" type="update">
        Update JDBC tests to use H2 database 1.3.173 from 1.3.172.
      </action>
      <action issue="LOG4J2-366" dev="ggregory" type="update">
        Update commons-logging to 1.1.3 from 1.1.1.
      </action>
      <action issue="LOG4J2-390" dev="ggregory" type="update">
        Update HSQLDB dependency to 2.3.0 from 2.2.9.
      </action>
      <action issue="LOG4J2-308" dev="rpopma" type="update">
        Clarified which library versions were used in Async Loggers performance test.
      </action>
      <action issue="LOG4J2-307" dev="rpopma" type="update">
        Updated Async Loggers' LMAX Disruptor library from 3.0.1 to 3.2.0.
      </action>
      <action issue="LOG4J2-306" dev="ggregory" type="update">
        Update JSON Jackson library to 2.2.2 from 2.2.1.
      </action>
      <action issue="LOG4J2-387" dev="ggregory" type="update">
        Update Jackson dependency to 1.9.13 from 1.9.11.
      </action>
      <action issue="LOG4J2-305" dev="ggregory" type="add">
        Ease porting from 1.x Logger.getRootLogger(): add LogManager.getRootLogger().
      </action>
      <action issue="LOG4J2-304" dev="rpopma" type="fix">
        Fixed Async Loggers memory leak.
      </action>
      <action issue="LOG4J2-291" dev="nickwilliams" type="fix">
        Fixed JDBC, JPA, and NoSQL appenders so that the failover appender properly fails over on error.
      </action>
      <action dev="nickwilliams" type="update">
        Improved site by adding quick jump-off page and menu for Javadoc links for all components.
      </action>
      <action issue="LOG4J2-397" dev="ggregory" type="fix" due-to="Yonatan Graber">
        Logger.info(Message) Javadoc is incorrect.
      </action>
    </release>
    <release version="2.0-beta8" date="2013-07-10" description="Bug fixes and enhancements">
      <action issue="LOG4J2-270" dev="nickwilliams" type="update">
        Improved logging initialization in Servlet containers, especially Servlet 3.0 and newer where Log4j now
        initializes and deinitializes automatically with no deployment descriptor configuration.
      </action>
      <action issue="LOG4J2-302" dev="rpopma" type="fix">
        Added toString methods to ThreadContextStack/Map implementation classes.
      </action>
      <action issue="LOG4J2-301" dev="rgoers" type="update">
        Add printf methods to Logger API.
      </action>
      <action issue="LOG4J2-300" dev="rgoers" type="fix">
        WriterThread was ending when no agents are available which caused an OutOfMemoryError.
      </action>
      <action issue="LOG4J2-282" dev="rgoers" type="update">
        Allow the default status level to be specified as a system property.
      </action>
      <action issue="LOG4J2-278" dev="rgoers" type="fix">
        Filter calls from Avro or Flume to be ignored by the FlumeAppender.
      </action>
      <action issue="LOG4J2-279" dev="rgoers" type="fix">
        FlumePersistentManager now calls Berkeley DB from threads to avoid encountering interrupts in the application.
      </action>
      <action issue="LOG4J2-296" dev="ggregory" type="fix">
        Wasted work in FlumePersistentManager.createManager.
      </action>
      <action issue="LOG4J2-297" dev="ggregory" type="fix">
        Wasted work in TestConfigurator.testEnvironment.
      </action>
      <action issue="LOG4J2-298" dev="ggregory" type="fix">
        Wasted work in StyleConverterTest.setupClass.
      </action>
      <action issue="LOG4J2-280" dev="rpopma" type="fix">
        AsyncLogger threads are now daemon threads and won't prevent the JVM from shutting down anymore.
      </action>
      <action issue="LOG4J2-295" dev="rpopma" type="fix">
        Fast(Rolling)FileAppender now correctly handles messages exceeding the buffer size.
      </action>
      <action issue="LOG4J2-271" dev="rpopma" type="fix">
        FastRollingFileAppender with TimeBasedTriggeringPolicy now works correctly if append=false.
      </action>
      <action issue="LOG4J2-267" dev="rpopma" type="fix">
        FastRollingFileAppender with TimeBasedTriggeringPolicy now works correctly if append=false.
      </action>
      <action issue="LOG4J2-292" dev="rpopma" type="fix">
        Fast(Rolling)FileAppender now correctly appends to (does not overwrite) existing file.
      </action>
      <action issue="LOG4J2-294" dev="rgoers" type="update">
        LogManager.getLogger can now be called without a logger name or with a null logger name.
      </action>
      <action issue="LOG4J2-289" dev="rgoers" type="fix">
        Upgrade javadoc plugin to 2.9.1 to fix javadoc security issue.
      </action>
      <action issue="LOG4J2-288" dev="gregory" type="update">
        Update JUnit to 4.11 from 4.7.
      </action>
      <action issue="LOG4J2-286" dev="gregory" type="update">
        Update test H2 JDBC driver to 1.172 from 1.171.
      </action>
      <action issue="LOG4J2-285" dev="gregory" type="update">
        Update Jansi jar to 1.11 from 1.9.
      </action>
      <action issue="LOG4J2-284" dev="gregory" type="update">
        Update Log4j 1 dependency to 1.2.17 from 1.2.16.
      </action>
      <action issue="LOG4J2-386" dev="gregory" type="update">
        Update NoSQL dependencies: lightcouch 0.0.6 from 0.0.5, mongodb 2.11.2 from 2.11.1.
      </action>
      <action issue="LOG4J2-283" dev="gregory" type="update">
        Remove dependency on Apache ORO jar.
      </action>
      <action issue="LOG4J2-277" dev="gregory" type="update">
        Wasted work in RollingAppenderSizeTest.testAppender() and others.
      </action>
      <action issue="LOG4J2-139" dev="rgoers" type="fix">
        Fix NullPointerException (regression due to fix for LOG4J2-228)
      </action>
      <action issue="LOG4J2-168" dev="rgoers" type="update" due-to="Scott Severtson">
        Include arbitrary message fields in RFC-5424 structured data.
      </action>
      <action issue="LOG4J2-275" dev="rgoers" type="fix">
        FlumeAvroManager fails to notify client of failing event if Flume RPCClient cannot be created.
      </action>
      <action issue="LOG4J2-274" dev="ggregory" type="update">
        Wasted work in UUIDUtil initialization.
      </action>
      <action issue="LOG4J2-273" dev="ggregory" type="update">
        Wasted work in XMLLayout.toSerializable().
      </action>
    </release>
    <release version="2.0-beta7" date="2013-06-01" description="Bug fixes and enhancements">
      <action issue="LOG4J2-249" dev="rgoers" type="update">
        Allow context parameters in Log4jContextListener to include properties.
      </action>
      <action issue="LOG4J2-263" dev="rgoers" type="fix">
        Do not allow a charset on RFC5424Layout - use UTF-8.
      </action>
      <action issue="LOG4J2-242" dev="rgoers" type="fix">
        StringFormattedMessage and MessageFormatMessage now will accept a Throwable as their last argument and
        pass it on.
      </action>
      <action issue="LOG4J2-243" dev="rgoers" type="update">
        Allow custom LogEventFactories.
      </action>
      <action issue="LOG4J2-262" dev="rgoers" type="update" due-to="Edward Sargisson">
        Add support for interceptors in the embedded Flume Appender.
      </action>
      <action issue="LOG4J2-269" dev="rgoers" type="fix">
        Use transaction when batch size is 1.
      </action>
      <action issue="LOG4J2-268" dev="rgoers" type="fix">
        Add guid to FlumeEvent headers for non-Map Messages.
      </action>
      <action issue="LOG4J2-246" dev="rgoers" type="fix">
        Data buffer is reset in finally clause.
      </action>
      <action issue="LOG4J2-228" dev="rgoers" type="fix">
        UDP now sends one event per packet.
      </action>
      <action dev="rpopma" type="update">
        Method name changes in interface org.apache.logging.log4j.spi.ThreadContextMap:
        getContext() to getCopy(), get() to getImmutableMapOrNull().
      </action>
      <action issue="LOG4J2-154" dev="rpopma" type="update">
        Improve ThreadContext performance with copy-on-write map and stack.
      </action>
      <action issue="LOG4J2-261" dev="rgoers" type="fix" due-to="Edward Sargisson">
        Add missing "not" to error message.
      </action>
      <action issue="LOG4J2-10" dev="rgoers" type="add" due-to="Timothy Ward">
        Break up core into multiple osgi jars.
      </action>
      <action issue="LOG4J2-223" dev="rgoers" type="fix">
        Remove LoggerContext when LoggerContext is stopped.
      </action>
      <action issue="LOG4J2-260" dev="ggregory" type="fix">
        XML layout does not specify charset in content type.
      </action>
      <action issue="LOG4J2-259" dev="ggregory" type="fix">
        HTML layout does not specify charset in content type.
      </action>
      <action issue="LOG4J2-258" dev="ggregory" type="fix">
        HTML layout does not output meta element for charset.
      </action>
      <action issue="LOG4J2-257" dev="ggregory" type="fix">
        XML layout ignores charset for the XML processing intruction's encoding attribute.
      </action>
      <action issue="LOG4J2-255" dev="rpopma" type="fix">
        Multi-byte character strings are now assumed to be in the platform default encoding, not UTF-8.
      </action>
      <action issue="LOG4J2-254" dev="rgoers" type="fix">
        Mark OutputStream in OutputStreamManager as volatile. Mark header and footer as final.
      </action>
      <action issue="LOG4J2-244" dev="rgoers" type="fix">
        Rewrite Appender was ignoring filters on referenced appenders.
      </action>
      <action issue="LOG4J2-245" dev="rgoers" type="fix">
        Avoid EmptyStack exception if getCallerClass and SecurityManager are not available.
      </action>
      <action issue="LOG4J2-229" dev="ggregory" type="add" due-to="Nick Williams">
        New JDBC, JPA, and NoSQL database Appenders.
      </action>
      <action issue="LOG4J2-247" dev="ggregory" type="fix">
        SocketServer.isActive should be volatile because it is accessed from different threads.
      </action>
      <action issue="LOG4J2-251" dev="sdeboy" type="add">
        Provide configuration information (location, content type, content if possible) via a registered Advertiser.
      </action>
    </release>
    <release version="2.0-beta6" date="2013-05-05" description="Bug fixes and enhancements">
      <action issue="LOG4J2-231" dev="rgoers" type="fix">
        Logger.getParent() was not returning the correct Logger.
      </action>
      <action issue="LOG4J2-201" dev="rgoers" type="fix">
        Renamed Plugin annotation attribute from "type" to "category".
      </action>
      <action issue="LOG4J2-237" dev="rpopma" type="update">
        Moved JMX Client GUI classes into separate jmx-gui submodule.
      </action>
      <action issue="LOG4J2-219" dev="rpopma" type="fix" due-to="Peter DePasquale">
        Fix: install default root logger if not configured (this is unchanged),
        but make sure to include configured named loggers. Clarified documentation.
      </action>
      <action issue="LOG4J2-159" dev="rgoers" type="fix">
        Use OSGi version format in Fragment-Host
      </action>
      <action issue="LOG4J2-234" dev="rgoers" type="fix">
        RegexFilter threw a NullPointerException when used as a context-wide filter.
      </action>
      <action issue="LOG4J2-192" dev="rgoers" type="fix">
        Add support for interpolating Environment variables when processing the configuration.
      </action>
      <action issue="LOG4J2-235" dev="rpopma" type="fix" due-to="Sebastian Oerding">
        Removed dependency on tools jar from core module, made jconsole dependency optional.
      </action>
      <action issue="LOG4J2-233" dev="rpopma" type="fix">
        Fixed link to log4j-user mailing list.
      </action>
      <action issue="LOG4J2-230" dev="rpopma" type="update" due-to="Wojciech Zaręba">
        Improved error reporting when misconfigured.
      </action>
      <action issue="LOG4J2-222" dev="rgoers" type="fix" due-to="Steven Yang">
        Disruptor will now shutdown during Tomcat shutdown.
      </action>
      <action dev="rpopma" type="update">
        Renamed AsynchAppender to AsyncAppender. Plugin name became Async (was Asynch).
      </action>
      <action dev="rpopma" type="update">
        Removed CheckStyle false positives for NewlineAtEndOfFile and whitespace following '*' at end of line in javadoc.
      </action>
      <action dev="rpopma" type="update">
        Moved Clock interface to package org.apache.logging.log4j.core.helpers.
      </action>
      <action issue="LOG4J2-225" dev="rpopma" type="update">
        Documentation updates to clarify use and impact of location in pattern layouts.
      </action>
      <action issue="LOG4J2-224" dev="rgoers" type="fix">
        The FlumeAppender failed to start if the Flume RPCClient could not connect to any Flume agents.
      </action>
      <action issue="LOG4J2-223" dev="rgoers" type="fix">
        Fix LoggerContext start and stop to eliminate IllegalStateException and NoClassDefFound errors.
      </action>
      <action issue="LOG4J2-221" dev="rgoers" type="fix" due-to="Nick Williams">
        Remove hundreds of compiler warnings.
      </action>
      <action issue="LOG4J2-215" dev="rpopma" type="fix">
        Various small documentation fixes.
      </action>
      <action issue="LOG4J2-217" dev="rpopma" type="fix" due-to="Fabien Sanglard">
        Ensure PluginManager streams are always closed.
      </action>
    </release>
    <release version="2.0-beta5" date="2013-04-20" description="Bug fixes and enhancements">
      <action issue="LOG4J2-205" dev="rgoers" type="fix">
        Fix deadlock in SocketAppender. Added option to not wait for socket reconnect.
      </action>
      <action issue="LOG4J2-207" dev="rgoers" type="add" due-to="Remko Popma">
        Add JMX support.
      </action>
      <action issue="LOG4J2-211" dev="rgoers" type="fix" due-to="Nick Williams">
        Removing extra spaces in entry and exit method output.
      </action>
      <action issue="LOG4J2-214" dev="rgoers" type="update" due-to="Remko Popma">
        Async documentation update.
      </action>
      <action issue="LOG4J2-212" dev="rgoers" type="fix">
        Loggers without a "." had no parent logger.
      </action>
      <action issue="LOG4J2-208" dev="rgoers" type="update" due-to="Remko Popma">
        Move async subproject into core.
      </action>
      <action issue="LOG4J2-212" dev="rgoers" type="fix">
        Call LoggerContext.stop when the application is shutdown.
      </action>
      <action issue="LOG4J2-210" dev="rgoers" type="fix" due-to="Arkin Yetis">
        MapMessage was not enclosing key value in quotes when generating XML.
      </action>
      <action issue="LOG4J2-198" dev="rgoers" type="fix">
        FlumeAvroManager now uses Flume RPCClient.
      </action>
      <action issue="LOG4J2-196" dev="rgoers" type="fix">
        FlumeAvroManager now uses Flume RPCClient.
      </action>
      <action issue="LOG4J2-207" dev="ggregory" type="fix">
        Use the Maven group ID org.apache.logging.log4j for all artifacts.
      </action>
      <action issue="LOG4J2-187" dev="rgoers" type="add" due-to="Nick Williams">
        Add tag library.
      </action>
      <action issue="LOG4J2-195" dev="rgoers" type="fix" due-to="Remko Popma">
        Unit tests now create files in the target directory.
      </action>
      <action issue="LOG4J2-193" dev="rgoers" type="fix" due-to="Remko Popma">
        RollingFastFileAppender (in log4j-async) did not roll over.
      </action>
      <action issue="LOG4J2-199" dev="rgoers" type="fix" due-to="Remko Popma">
        Highlight subprojects in sub-navigation.
      </action>
      <action issue="LOG4J2-200" dev="rgoers" type="fix" due-to="Remko Popma">
        LoggerContext method renamed to removeFilter from removeFiler.
      </action>
      <action issue="LOG4J2-194" dev="rgoers" type="fix" due-to="Remko Popma">
        ThrowableFormatOptionsTest failed on Windows due to CR/LF issue.
      </action>
      <action issue="LOG4J2-190" dev="rgoers" type="fix" due-to="Werner">
        BaseConfiguration addLoggerAppender saved appender using the Logger name.
      </action>
      <action issue="LOG4J2-160" dev="rgoers" type="update" due-to="Joanne Polsky">
        Move Throwable pattern converter options processing to ThrowableFormatOptions class.
      </action>
      <action issue="LOG4J2-157" dev="rgoers" type="update" due-to="Remko Popma">
        Allowed Loggers access to the properties in the LoggerConfig.
      </action>
      <action issue="LOG4J2-153" dev="rgoers" type="update" due-to="Remko Popma">
        Added ability to include or exclude location information.
      </action>
      <action issue="LOG4J2-151" dev="rgoers" type="update" due-to="Remko Popma">
        Allow Logger and LoggerContext to be subclassed.
      </action>
      <action issue="LOG4J2-164" dev="rgoers" type="add" due-to="Remko Popma">
        Add methods is/setEndOfBatch to LogEvent.
      </action>
      <action issue="LOG4J2-163" dev="rgoers" type="add" due-to="Remko Popma">
        Add support for asynchronous loggers.
      </action>
      <action issue="LOG4J2-189" dev="rgoers" type="fix" due-to="Werner">
        The blocking parameter did not work properly on AsynchAppender.
      </action>
      <action issue="LOG4J2-188" dev="rgoers" type="fix" due-to="Werner">
        AppenderRefs on AsynchAppender didn't support the level and filter elements.
      </action>
      <action issue="LOG4J2-176" dev="rgoers" type="fix" due-to="Remko Popma">
        Avoid IllegalArgumentException in AsynchAppender.
      </action>
      <action issue="LOG4J2-179" dev="ggregory" type="add">
        Add Logger interface APIs to log at given levels.
      </action>
      <action issue="LOG4J2-181" dev="rgoers" type="fix">
        OutputStreamManager now adds the layout header whenever the OutputStream is set.
      </action>
      <action issue="LOG4J2-177" dev="rgoers" type="fix" due-to="Remko Popma">
        Fix NullPointerException in DatagramOutputStream when flush is called from multiple threads.
      </action>
      <action dev="rgoers" type="add">
        Added FlumePersistentManager which writes to BerkeleyDB and then writes to Flume asynchronously.
      </action>
      <action issue="LOG4J2-175" dev="sdeboy" type="fix">
        Plugin cache should be reset when addPackages is called.
      </action>
      <action issue="LOG4J2-155" dev="sdeboy" type="add">
        Expose file appender configuration details via an advertisement mechanism.
      </action>
      <action issue="LOG4J2-159" dev="rgoers" type="fix" due-to="Jan Winter">
        Add Fragment-Host to MANIFEST.MF for log4j-core.
      </action>
      <action issue="LOG4J2-167" dev="rgoers" type="fix">
        Configurator throws a ClassCastException if LogManager returns a SimpleLoggerContext.
      </action>
      <action issue="LOG4J2-169" dev="rgoers" type="fix">
        ConfigurationFactory was adding factories on every call.
      </action>
      <action issue="LOG4J2-161" dev="rgoers" type="fix">
        Modify ClassLoaderContextSelector to use the first ClassLoader in the child parent hierarchy that
        has a Context with a configuration to allow JSPs to use the WebApp's context and configuration.
      </action>
      <action issue="LOG4J2-158" dev="rgoers" due-to="Scott Severtson">
        Add RFC 5424 compliant escaping rules to RFC5424Layout.
      </action>
    </release>
    <release version="2.0-beta4" date="2013-01-28" description="Bug fixes and enhancements">
      <action issue="LOG4J2-156" dev="ggregory" type="fix" due-to="Andreas Born">
        LocalizedMessageTest fails on linux system.
      </action>
      <action issue="LOG4J2-152" dev="rgoers" type="fix" due-to="Remko Popma">
        RollingFileAppender's FileRenameAction was throwing a NullPointerException if no directory was specified
        on the target file name.
      </action>
      <action issue="LOG4J2-150" dev="rgoers" type="fix">
        Convert all System.getProperty calls to use PropertiesUtil to suppress SecurityExceptions.
      </action>
      <action issue="LOG4J2-147" dev="rgoers" type="fix" due-to="William Burns">
        ThreadContextMapFilter was matching on the key instead of the value of the key.
      </action>
      <action dev="rgoers" type="fix">
        Allow FlumeAvroManager to initialize even if it cannot connect to an agent.
      </action>
      <action issue="LOG4J2-149" dev="rgoers" type="fix" due-to="Scott Severtson">
        SMTPAppender will only cache filtered events.
      </action>
      <action issue="LOG4J2-145" dev="ggregory" type="fix">
        Add missing serial version IDs.
      </action>
      <action issue="LOG4J2-144" dev="ggregory" type="fix">
        NullPointerException in RFC5424Layout.
      </action>
      <action issue="LOG4J2-143" dev="rgoers" type="fix">
        MessagePatternConverter now returns "null" if the log message is null.
      </action>
      <action issue="LOG4J2-142" dev="rgoers" type="fix">
        Serialized LogEvents were not reset in the output stream causing them to deserialize incorrectly.
      </action>
      <action issue="LOG4J2-139" dev="rgoers" type="fix">
        Fix null pointer exception in SocketAppender if no protocol is specified. The protocol will default
        to TCP for the SocketAppender and UDP for the SyslogAppender.
      </action>
      <action dev="rgoers" type="add">
        Added Log4j 2 to SLF4J adapter.
      </action>
      <action issue="LOG4J2-140" dev="ggregory" type="fix" due-to="Joern Huxhorn">
        Typo in documentation of SocketAppender.
      </action>
      <action issue="LOG4J2-137" dev="rgoers" type="fix">
        Fix hang in Dumbster SMTP test server.
      </action>
      <action issue="LOG4J2-136" dev="rgoers" type="update" due-to="Scott Severtson">
        Allow newlines to be escaped in Syslog and RFC5424 layouts. Allow Throwables to be included in
        the output from RFC5424Layout.
      </action>
      <action issue="LOG4J2-131" dev="rgoers" type="add" due-to="Scott Severtson">
        Add SMTPAppender.
      </action>
      <action issue="LOG4J2-130" dev="rgoers" type="fix">
        PatternLayout should format throwables without requiring a converter.
      </action>
      <action dev="rgoers" type="add">
        Added hostName and contextName to property map.
      </action>
      <action issue="LOG4J2-135" dev="ggregory" type="fix" due-to="Ingo Feltes">
        BaseConfiguration does not close the first appender.
      </action>
      <action dev="rgoers" type="add">
        Add MessageFormatMessage and FormattedMessage.
      </action>
      <action issue="LOG4J2-134" dev="ggregory" type="add">
        Use %red, %white, %blue, and so on in the console appender.
      </action>
      <action issue="LOG4J2-133" dev="ggregory" type="add">
        Allow custom message creation via a message factory.
      </action>
      <action issue="LOG4J2-132" dev="ggregory" type="fix">
        AbstractLogger.catching(Throwable) checks for DEBUG level but logs at ERROR level.
      </action>
      <action issue="LOG4J2-129" dev="rgoers" type="fix">
        RoutingAppender was only creating a single appender for the default Route.
      </action>
      <action issue="LOG4J2-126" dev="rgoers" type="fix">
        Allow JMS appenders to recover if the queue or topic is unavailable.
      </action>
      <action issue="LOG4J2-128" dev="rgoers" type="update">
        Add follow attribute to Console Appender.
      </action>
      <action issue="LOG4J2-127" dev="rgoers" type="fix">
        AbstractLogger methods were not passing Markers to the isEnabled methods.
      </action>
      <action dev="rgoers" type="add">
        Added Flume Appender samples.
      </action>
      <action issue="LOG4J2-122" dev="rgoers" type="update">
        Add unit test to verify exceptions are thrown when the socket connection fails.
      </action>
      <action issue="LOG4J2-125" dev="rgoers" type="fix">
        JMSQueue and JMSTopic Appenders did not allow name to be specified.
      </action>
      <action issue="LOG4J2-111" dev="rgoers" type="fix">
        Enhanced javadoc copyright statement.
      </action>
      <action issue="LOG4J2-110" dev="rgoers" type="update">
        Renamed log4j12-api to log4j-1.2-api.
      </action>
      <action issue="LOG4J2-120" dev="rgoers" type="fix">
        TCPSocketManager would fail if the initial connection could not be established.
      </action>
      <action issue="LOG4J2-119" dev="rgoers" type="fix">
        A broken socket connection would cause the TCPSocketManager to continuously reconnect.
      </action>
      <action issue="LOG4J2-123" dev="rgoers" type="fix" due-to="Olivier Lamy">
        The example for ThreadContextMapFilter was incorrect.
      </action>
      <action issue="LOG4J2-116" dev="rgoers" type="fix">
        File renaming was using the wrong date value. Enhanced DefaultRolloverStrategy to store newest files in
        highest index as well as lowest.
      </action>
      <action issue="LOG4J2-115" dev="rgoers" type="fix">
        ThreadContext Map elements with null values are now ignored when constructing a Flume event and in the
        RFC5424 Layout.
      </action>
      <action issue="LOG4J2-113" dev="rgoers" type="fix">
        StructuredDataFilter createFilter was annotated with PluginAttr instead of PluginElement for the
        KeyValuePairs.
      </action>
      <action issue="LOG4J2-114" dev="rgoers" type="fix" due-to="Arkin Yetis">
        StructuredDataMessage was validating the length of the values in the event Map instead of the lengths
        of the keys.
      </action>
    </release>
    <release version="2.0-beta3" date="2012-11-11" description= "Bug fixes and enhancements">
      <action issue="LOG4J2-108" dev="rgoers" type="fix">
        Fix NullPointerException in ClassLoaderContextSelector when no class is returned from
        the SecurityManager.
      </action>
      <action issue="LOG4J2-105" dev="rgoers" type="update">
        Add ability to customize the names of the Levels in the LevelPatternConverter.
      </action>
      <action issue="LOG4J2-107" dev="rgoers" type="fix">
        PatternParser was not properly handling adjacent nested options
      </action>
      <action issue="LOG4J2-95" dev="rgoers" type="fix">
        Add support for loading plugins inside the OSGi bundle.
      </action>
      <action issue="LOG4J2-85" dev="rgoers" type="update">
        Add ThreadContext.push(String format, Object... args)
      </action>
      <action issue="LOG4J2-103" dev="rgoers" type="fix" due-to="Das Archive">
        The LogEvent was wrapping a ThrowableProxy with another ThrowableProxy when deserializing.
      </action>
      <action dev="rgoers" type="update">
        Created combined jar to combine API and Core contents for users who only want the Log4j implementation.
      </action>
      <action issue="LOG4J2-104" dev="rgoers" type="fix">
        Convert LogManager binding to use "regular" java properties instead of XML properties to workaround a
        bug in Oracle's xmlparserv2 jar.
      </action>
      <action issue="LOG4J2-28" dev="rgoers" type="add">
        Added PropertiesRewritePolicy and ability to define properties on a Logger.
      </action>
      <action issue="LOG4J2-87" dev="rgoers" type="update">
        Build pdf of user's guide.
      </action>
      <action issue="LOG4J2-29" dev="rgoers" type="update">
        Added font and fontSize parameters to HTMLLayout. Replace newlines in message with br tag.
      </action>
      <action issue="LOG4J2-55" dev="rgoers" type="add">
        Added ability to configure from an InputSource.
      </action>
      <action issue="LOG4J2-102" dev="rgoers" type="fix" due-to="Emanuele Colombo">
        The Facility value was being improperly calculated.
      </action>
      <action issue="LOG4J2-101" dev="rgoers" type="fix" due-to="Emanuele Colombo">
        A NullPointerException would occur if no format value was passed to the SyslogAppender.
      </action>
      <action issue="LOG4J2-99" dev="rgoers" type="fix" due-to="Das Archive">
        MapRewritePolicy had an extra call to putAll that caused updates to behave like adds.
      </action>
      <action dev="rgoers" type="fix">
        Avoid NPE when duplicate LoggerContextFactorys are present. Allow factories to specify a weight to allow
        real implementations to outrank test implementations. Provide a simple default LoggerContextFactory.
      </action>
      <action issue="LOG4J2-97" dev="rgoers" type="fix">
        Added several missing classes and methods for Log4j 1.x compatibility.
      </action>
      <action issue="LOG4J2-94" dev="rgoers" type="fix" due-to="Denis Treskunov">
        Interpolator was not stripping Lookup key separator when trying to locate the default value for a variable.
      </action>
      <action dev="rgoers" type="fix">
        Log4j 1.2 Category.forcedLog was wrapping the message with an ObjectMessage even if the parameter was an
        ObjectMessage.
      </action>
    </release>
    <release version="2.0-beta2" date="2012-10-07" description="Bug fixes and enhancements">
      <action dev="rgoers" type="update">
        Made ParameterizedMessage, StringFormattedMessage and ThreadDumpMessage immutable. LocalizedMessage is
        immutable except that it will be updated with the logger name when it is added to the LogEvent.
      </action>
      <action dev="rgoers" type="fix">
        DefaultConfiguration was not starting the Console Appender.
      </action>
      <action issue="LOG4J2-35" dev="rgoers" type="add">
        Add interval and modulate options to TimeBasedTriggeringPolicy to allow more fine-grained control of
        when file rolling should occur.
      </action>
      <action issue="LOG4J2-58" dev="rgoers" type="add">
        Add support for filtering packages from stack traces.
      </action>
      <action issue="LOG4J2-84" dev="rgoers" type="add">
        If system property "disableThreadContextStack" is set pushes to the ThreadContext will be ignored. If
        system property "disableThreadContext" is set both puts and pushes will be ignored.
      </action>
      <action issue="LOG4J2-83" dev="rgoers" type="add">
        If system property "disableThreadContextMap" is set puts to the ThreadContext will be ignored. If
        system property "disableThreadContext" is set both puts and pushes will be ignored.
      </action>
      <action dev="rgoers" type="add">
        Add support for ANSI colors by adding the highlight and style pattern converters. Fix pattern
        parsing to allow nested patterns.
      </action>
      <action issue="LOG4J2-92" dev="rgoers" type="fix">
        Converted DynamicThresholdFilter to use KeyValuePair. Fixed bugs in the Map-based filters
        to allow declaration of multiple values for a key to match the documentation.
      </action>
      <action issue="LOG4J2-88" dev="rgoers" type="fix">
        Many logging methods in AbstractLogger were set to an incorrect logging level. catching was
        using the THROWING marker and was set to debug instead of error.
      </action>
      <action dev="rgoers" type="add">
        Allow the status logging to be directed to stderr or to a file.
      </action>
      <action issue="LOG4J2-91" dev="rgoers" type="fix">
        Log4j 1.2 adapter's Category class was missing 3 log methods.
      </action>
      <action issue="LOG4J2-84" dev="rgoers" type="fix">
        If the ThreadContext stack is empty the LogEvent will contain a null value to reduce the overhead of
        creating log events and in the size of the serialized object. Changed the ThreadContext stack to use
        a custom stack interface instead of java.util.Stack as that class is overly heavy. This change will
        cause an API incompatibility.
      </action>
      <action issue="LOG4J2-83" dev="rgoers" type="fix">
        If the ThreadContext map is empty the LogEvent will contain a null value to reduce the overhead of creating
        log events and in the size of the serialized object.
      </action>
      <action dev="rgoers" type="add">
        Add getFormats to MultiformatMessage and allow StructuredDataMessage to format as XML.
      </action>
      <action issue="LOG4J2-90" dev="rgoers" type="fix">
        Add documentation on client vs server mode to performance page.
      </action>
      <action dev="rgoers" type="fix">
        Move variable substitution from PatternLayout to appropriate converters to improve performance.
      </action>
    </release>
    <release version="2.0-beta1" date="2012-09-18" description="Bug fixes and enhancements">
      <action dev="rgoers" type="add">
        Added AsynchAppender.
      </action>
      <action issue="LOG4J-81" dev="rgoers" type="fix">
        PatternLayout was not honoring format modifiers.
      </action>
      <action dev="rgoers" type="fix">
        Created web module to allow web applications to include the Log4j context listener in WEB-INF/lib even if
        Log4j is in the container's class path. Allow locating the LoggerContext to include the ClassLoader. Updated
        the Loader utility to always choose the child ClassLoader. Verified in Jboss 5 and Tomcat.
      </action>
      <action issue="LOG4J2-82" dev="rgoers" type="fix">
        MarkerFilter called MarkerManager.getMarker causing the Marker to be created during the processing of the
        configuration. This prevents the application from creating the Marker with any parents. MarkerWrapper in
        SLF4J-impl was getting a ClassCastException in instanceOf because the Marker isn't a MarkerWrapper.
      </action>
      <action issue="LOG4J2-80" dev="rgoers" type="fix" due-to="Oliver Lamy">
        Allow Log4j 2 to be used as the implementation with SLF4J and SLF4J's jcl-over-slf4j by adding filtering
        to the log method in SLF4JLogger.
      </action>
      <action issue="LOG4J2-78" dev="rgoers" type="fix">
        LogFactoryImpl.setAttribute in the Commons Logging bridge got a NullPointerException when passed a null value.
        It will now remove the attribute.
      </action>
      <action issue="LOG4J2-77" dev="rgoers" type="fix">
        RoutingAppender was calling the stop method for each of its referenced Appenders and was calling
        the stop method of the default Appender a second time. It will now only call the stop method of
        Appenders it creates.
      </action>
      <action issue="LOG4J2-76" dev="rgoers" type="fix">
        RewriteAppender was calling the stop method of the referenced appender causing the referenced appender's
        manager to have its use count decremented too many times.
      </action>
      <action issue="LOG4J2-74" dev="rgoers" type="fix">
        Logger.error(Marker, Message, Throwable) was internally using Level.TRACE.
      </action>
      <action issue="LOG4J2-75" dev="rgoers" type="fix">
        Enhanced Log4jContextListener to accept a configuration file location. Modified FileConfigurationMonitor
        to monitor files configured that way. Fixed other reconfiguration related bugs. Tested in JBoss and
        Tomcat.
      </action>
      <action issue="LOG4J2-72" dev="rgoers" type="fix">
        NullPointerException in RollingFileManager when filePattern does not cause the file to be compressed.
      </action>
      <action issue="LOG4J2-71" dev="rgoers" type="fix">
        FileRenameAction did not create the parent directories of the archive files causing the rollover to fail.
      </action>
      <action dev="rgoers" type="update">
        Update the versions of SLF4J and Logback.
      </action>
    </release>
    <release version="2.0-alpha2" date="2012-08-24" description="Bug fixes and minor enhancements">
      <action issue="LOG4J2-70" dev="rgoers" type="add">
        Add getLogger(Class) to LogManager.
      </action>
      <action issue="LOG4J2-69" dev="rgoers" type="add">
        Allow Flume agents to be embedded into the Flume Appender.
      </action>
      <action issue="LOG4J2-68" dev="rgoers" type="add">
        Add support for formatting using String.format().
      </action>
      <action issue="LOG4J2-67" dev="rgoers" type="add">
        Allow components besides core to create a PluginMap for faster plugin loading and not
        having to specify the plugin package in the configuration.
      </action>
      <action issue="LOG4J2-64" dev="rgoers" type="fix">
        Fix compilation problems in Java 7.
      </action>
      <action issue="LOG4J2-65" dev="rgoers" type="fix">
        Allow variable substitution on the configuration attributes and on the root log level.
      </action>
    </release>
    <release version="2.0-alpha1" date="2012-07-29" description="Rewrite of Log4j">
      <action issue="LOG4J2-60" dev="rgoers" type="add" due-to="Shane Kelly">
        Added ability to filter on the AppenderRef by adding either a level or a filter.
      </action>
      <action issue="LOG4J2-56" dev="rgoers" type="fix" due-to="John Owen Atala">
        Level.toLevel would throw an IllegalArgumentException instead of returning the default value.
      </action>
      <action issue="LOG4J2-51" dev="rgoers" type="fix" due-to="John Vasileff">
        Remove LoggerContext support for custom logger factories. All Loggers returned
        by LoggerContext should be compatibile and of the same type.
      </action>
      <action issue="LOG4J2-50" dev="rgoers" type="fix" due-to="John Vasileff">
        Make sure all application facing log methods use their own FQCN. This patch
        resolves a unit test failure for the %C pattern when using the Category logger.
      </action>
    </release>
  </body>
</document><|MERGE_RESOLUTION|>--- conflicted
+++ resolved
@@ -24,13 +24,11 @@
   </properties>
   <body>
     <release version="2.8" date="2017-MM-DD" description="GA Release 2.8">
-<<<<<<< HEAD
       <action issue="LOG4J2-1780" dev="mikes" type="fix">
         Eliminate the use of the ExecutorServices in the LoggerContext.
-=======
+      </action>
       <action issue="LOG4J2-1786" dev="rpopma" type="fix">
         ConfigurationScheduler now preserves interrupt flag during stop.
->>>>>>> a840a4f1
       </action>
       <action issue="LOG4J2-1243" dev="rgoers" type="add">
         Allow default value in property to be a Lookup.
@@ -54,7 +52,7 @@
         CronTriggeringPolicy would use the wrong date/time when rolling over and create multiple triggering policies on reconfiguration.
       </action>
       <action issue="LOG4J2-1748" dev="mikes" type="fix">
-        Use ConfigurationScheduler for rollover tasks.
+        Do not use non-daemon pool for rollover tasks.
       </action>
       <action issue="LOG4J2-1628" dev="rpopma" type="fix">
         Fixed file locking regression in FileAppender introduced in 2.6.
